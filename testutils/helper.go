--- conflicted
+++ resolved
@@ -189,12 +189,8 @@
 		TaikoL1Address:           common.HexToAddress(os.Getenv("TAIKO_L1_ADDRESS")),
 		AssignmentHookAddress:    common.HexToAddress(os.Getenv("ASSIGNMENT_HOOK_ADDRESS")),
 		ProposeConcurrencyGuard:  make(chan struct{}, 1024),
-<<<<<<< HEAD
 		RPC:                      s.RPCClient,
-=======
-		Rpc:                      s.RpcClient,
 		ProtocolConfigs:          &protocolConfig,
->>>>>>> 0bb53b40
 		LivenessBond:             protocolConfig.LivenessBond,
 		IsGuardian:               true,
 	})
