--- conflicted
+++ resolved
@@ -129,17 +129,10 @@
 }
 
 func (s *DriverTestSuite) TestCheckL1ReorgToHigherFork() {
-<<<<<<< HEAD
 	var (
-		testnetL1SnapshotID string
+		testnetL1SnapshotID = s.SetL1Snapshot()
 		sender              = s.p.GetSender()
 	)
-	s.Nil(s.RPCClient.L1.CallContext(context.Background(), &testnetL1SnapshotID, "evm_snapshot"))
-	s.NotEmpty(testnetL1SnapshotID)
-=======
-	var testnetL1SnapshotID = s.SetL1Snapshot()
->>>>>>> 069b8a58
-
 	l1Head1, err := s.d.rpc.L1.HeaderByNumber(context.Background(), nil)
 	s.Nil(err)
 	l2Head1, err := s.d.rpc.L2.HeaderByNumber(context.Background(), nil)
@@ -199,17 +192,10 @@
 }
 
 func (s *DriverTestSuite) TestCheckL1ReorgToLowerFork() {
-<<<<<<< HEAD
 	var (
-		testnetL1SnapshotID string
+		testnetL1SnapshotID = s.SetL1Snapshot()
 		sender              = s.p.GetSender()
 	)
-	s.Nil(s.RPCClient.L1.CallContext(context.Background(), &testnetL1SnapshotID, "evm_snapshot"))
-	s.NotEmpty(testnetL1SnapshotID)
-=======
-	var testnetL1SnapshotID = s.SetL1Snapshot()
->>>>>>> 069b8a58
-
 	l1Head1, err := s.d.rpc.L1.HeaderByNumber(context.Background(), nil)
 	s.Nil(err)
 	l2Head1, err := s.d.rpc.L2.HeaderByNumber(context.Background(), nil)
@@ -265,17 +251,10 @@
 }
 
 func (s *DriverTestSuite) TestCheckL1ReorgToSameHeightFork() {
-<<<<<<< HEAD
 	var (
-		testnetL1SnapshotID string
+		testnetL1SnapshotID = s.SetL1Snapshot()
 		sender              = s.p.GetSender()
 	)
-	s.Nil(s.RPCClient.L1.CallContext(context.Background(), &testnetL1SnapshotID, "evm_snapshot"))
-	s.NotEmpty(testnetL1SnapshotID)
-=======
-	var testnetL1SnapshotID = s.SetL1Snapshot()
->>>>>>> 069b8a58
-
 	l1Head1, err := s.d.rpc.L1.HeaderByNumber(context.Background(), nil)
 	s.Nil(err)
 	l2Head1, err := s.d.rpc.L2.HeaderByNumber(context.Background(), nil)
