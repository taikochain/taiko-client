--- conflicted
+++ resolved
@@ -16,22 +16,15 @@
 
 // BlobFetcher is responsible for fetching the txList blob from the L1 block sidecar.
 type BlobFetcher struct {
-<<<<<<< HEAD
-	rpc *rpc.Client
+	l1Beacon *rpc.BeaconClient
 	ds  *BlobDataSource
-}
-
-// NewBlobTxListFetcher creates a new BlobFetcher instance based on the given rpc client.
-func NewBlobTxListFetcher(rpc *rpc.Client, ds *BlobDataSource) *BlobFetcher {
-	return &BlobFetcher{rpc, ds}
-=======
-	l1Beacon *rpc.BeaconClient
 }
 
 // NewBlobTxListFetcher creates a new BlobFetcher instance based on the given rpc client.
 func NewBlobTxListFetcher(l1Beacon *rpc.BeaconClient) *BlobFetcher {
 	return &BlobFetcher{l1Beacon}
->>>>>>> cd262048
+func NewBlobTxListFetcher(rpc *rpc.Client, ds *BlobDataSource) *BlobFetcher {
+	return &BlobFetcher{rpc, ds}
 }
 
 // Fetch implements the TxListFetcher interface.
@@ -45,11 +38,7 @@
 	}
 
 	// Fetch the L1 block sidecars.
-<<<<<<< HEAD
 	sidecars, err := d.ds.GetBlobs(ctx, meta)
-=======
-	sidecars, err := d.l1Beacon.GetBlobs(ctx, meta.Timestamp)
->>>>>>> cd262048
 	if err != nil {
 		return nil, err
 	}
