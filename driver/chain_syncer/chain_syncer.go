package chainsyncer

import (
	"context"
	"fmt"
	"net/url"
	"time"

	"github.com/ethereum/go-ethereum/accounts/abi/bind"
	"github.com/ethereum/go-ethereum/eth/downloader"
	"github.com/ethereum/go-ethereum/log"

	"github.com/taikoxyz/taiko-client/driver/chain_syncer/beaconsync"
	"github.com/taikoxyz/taiko-client/driver/chain_syncer/calldata"
	"github.com/taikoxyz/taiko-client/driver/state"
	"github.com/taikoxyz/taiko-client/pkg/rpc"
)

// L2ChainSyncer is responsible for keeping the L2 execution engine's local chain in sync with the one
// in TaikoL1 contract.
type L2ChainSyncer struct {
	ctx   context.Context
	state *state.State // Driver's state
	rpc   *rpc.Client  // L1/L2 RPC clients

	// Syncers
	beaconSyncer   *beaconsync.Syncer
	calldataSyncer *calldata.Syncer

	// Monitors
	progressTracker *beaconsync.SyncProgressTracker

	// Sync mode
	syncMode string

	// If this flag is activated, will try P2P beacon sync if current node is behind of the protocol's
	// the latest verified block head
	p2pSyncVerifiedBlocks bool
}

// New creates a new chain syncer instance.
func New(
	ctx context.Context,
	rpc *rpc.Client,
	state *state.State,
	p2pSyncVerifiedBlocks bool,
	p2pSyncTimeout time.Duration,
	maxRetrieveExponent uint64,
	blobServerEndpoint *url.URL,

) (*L2ChainSyncer, error) {
	tracker := beaconsync.NewSyncProgressTracker(rpc.L2, p2pSyncTimeout)
	go tracker.Track(ctx)

<<<<<<< HEAD
	beaconSyncer := beaconsync.NewSyncer(ctx, rpc, state, tracker)
	calldataSyncer, err := calldata.NewSyncer(ctx, rpc, state, tracker, maxRetrieveExponent, blobServerEndpoint)
=======
	syncMode, err := rpc.L2.GetSyncMode(ctx)
	if err != nil {
		return nil, err
	}
	beaconSyncer := beaconsync.NewSyncer(ctx, rpc, state, syncMode, tracker)
	calldataSyncer, err := calldata.NewSyncer(ctx, rpc, state, tracker, maxRetrieveExponent)
>>>>>>> 7a68a25f
	if err != nil {
		return nil, err
	}

	return &L2ChainSyncer{
		ctx:                   ctx,
		rpc:                   rpc,
		state:                 state,
		beaconSyncer:          beaconSyncer,
		calldataSyncer:        calldataSyncer,
		progressTracker:       tracker,
		syncMode:              syncMode,
		p2pSyncVerifiedBlocks: p2pSyncVerifiedBlocks,
	}, nil
}

// Sync performs a sync operation to L2 execution engine's local chain.
func (s *L2ChainSyncer) Sync() error {
	blockID, needNewBeaconSyncTriggered, err := s.needNewBeaconSyncTriggered()
	if err != nil {
		return err
	}
	// If current L2 execution engine's chain is behind of the protocol's latest verified block head, and the
	// `P2PSyncVerifiedBlocks` flag is set, try triggering a beacon sync in L2 execution engine to catch up the
	// latest verified block head.
	if needNewBeaconSyncTriggered {
		if err := s.beaconSyncer.TriggerBeaconSync(blockID); err != nil {
			return fmt.Errorf("trigger beacon sync error: %w", err)
		}

		return nil
	}

	// We have triggered at least a beacon sync in L2 execution engine, we should reset the L1Current
	// cursor at first, before start inserting pending L2 blocks one by one.
	if s.progressTracker.Triggered() {
		log.Info(
			"Switch to insert pending blocks one by one",
			"p2pEnabled", s.p2pSyncVerifiedBlocks,
			"p2pOutOfSync", s.progressTracker.OutOfSync(),
		)

		// Get the execution engine's chain head.
		l2Head, err := s.rpc.L2.HeaderByNumber(s.ctx, nil)
		if err != nil {
			return err
		}

		log.Info(
			"L2 head information",
			"number", l2Head.Number,
			"hash", l2Head.Hash(),
			"lastSyncedVerifiedBlockID", s.progressTracker.LastSyncedBlockID(),
			"lastSyncedVerifiedBlockHash", s.progressTracker.LastSyncedBlockHash(),
		)

		// Reset the L1Current cursor.
		if err := s.state.ResetL1Current(s.ctx, l2Head.Number); err != nil {
			return err
		}

		// Reset to the latest L2 execution engine's chain status.
		s.progressTracker.UpdateMeta(l2Head.Number, l2Head.Hash())
	}

	// Insert the proposed block one by one.
	return s.calldataSyncer.ProcessL1Blocks(s.ctx)
}

// AheadOfProtocolVerifiedHead checks whether the L2 chain is ahead of verified head in protocol.
func (s *L2ChainSyncer) AheadOfProtocolVerifiedHead(verifiedHeightToCompare uint64) bool {
	log.Debug(
		"Checking whether the execution engine is ahead of protocol's verified head",
		"latestVerifiedBlock", verifiedHeightToCompare,
		"executionEngineHead", s.state.GetL2Head().Number,
	)
	if verifiedHeightToCompare > 0 {
		// If latest verified head height is equal to L2 execution engine's synced head height minus one,
		// we also mark the triggered P2P sync progress as finished to prevent a potential `InsertBlockWithoutSetHead` in
		// execution engine, which may cause errors since we do not pass all transactions in ExecutePayload when calling
		// `NewPayloadV1`.
		verifiedHeightToCompare--
	}

	// If the L2 execution engine's chain is behind of the protocol's latest verified block head,
	// we should keep the beacon sync.
	if s.state.GetL2Head().Number.Uint64() < verifiedHeightToCompare {
		return false
	}

	if s.progressTracker.LastSyncedBlockID() != nil {
		return s.state.GetL2Head().Number.Uint64() >= s.progressTracker.LastSyncedBlockID().Uint64()
	}

	return true
}

// needNewBeaconSyncTriggered checks whether the current L2 execution engine needs to trigger
// another new beacon sync, the following conditions should be met:
// 1. The `P2PSyncVerifiedBlocks` flag is set.
// 2. The protocol's latest verified block head is not zero.
// 3. The L2 execution engine's chain is behind of the protocol's latest verified block head.
// 4. The L2 execution engine's chain have met a sync timeout issue.
func (s *L2ChainSyncer) needNewBeaconSyncTriggered() (uint64, bool, error) {
	// If the flag is not set, we simply return false.
	if !s.p2pSyncVerifiedBlocks {
		return 0, false, nil
	}

	// full sync mode will use the verified block head.
	// snap sync mode will use the latest block head.
	var (
		blockID uint64
		err     error
	)
	switch s.syncMode {
	case downloader.SnapSync.String():
		if blockID, err = s.rpc.L2CheckPoint.BlockNumber(s.ctx); err != nil {
			return 0, false, err
		}
	case downloader.FullSync.String():
		stateVars, err := s.rpc.GetProtocolStateVariables(&bind.CallOpts{Context: s.ctx})
		if err != nil {
			return 0, false, err
		}
		blockID = stateVars.B.LastVerifiedBlockId
	default:
		return 0, false, fmt.Errorf("invalid sync mode: %s", s.syncMode)
	}

	// If the protocol's block head is zero, we simply return false.
	if blockID == 0 {
		return 0, false, nil
	}

	return blockID, !s.AheadOfProtocolVerifiedHead(blockID) &&
		!s.progressTracker.OutOfSync(), nil
}

// BeaconSyncer returns the inner beacon syncer.
func (s *L2ChainSyncer) BeaconSyncer() *beaconsync.Syncer {
	return s.beaconSyncer
}

// CalldataSyncer returns the inner calldata syncer.
func (s *L2ChainSyncer) CalldataSyncer() *calldata.Syncer {
	return s.calldataSyncer
}<|MERGE_RESOLUTION|>--- conflicted
+++ resolved
@@ -52,17 +52,12 @@
 	tracker := beaconsync.NewSyncProgressTracker(rpc.L2, p2pSyncTimeout)
 	go tracker.Track(ctx)
 
-<<<<<<< HEAD
-	beaconSyncer := beaconsync.NewSyncer(ctx, rpc, state, tracker)
-	calldataSyncer, err := calldata.NewSyncer(ctx, rpc, state, tracker, maxRetrieveExponent, blobServerEndpoint)
-=======
 	syncMode, err := rpc.L2.GetSyncMode(ctx)
 	if err != nil {
 		return nil, err
 	}
 	beaconSyncer := beaconsync.NewSyncer(ctx, rpc, state, syncMode, tracker)
-	calldataSyncer, err := calldata.NewSyncer(ctx, rpc, state, tracker, maxRetrieveExponent)
->>>>>>> 7a68a25f
+	calldataSyncer, err := calldata.NewSyncer(ctx, rpc, state, tracker, maxRetrieveExponent, blobServerEndpoint)
 	if err != nil {
 		return nil, err
 	}
