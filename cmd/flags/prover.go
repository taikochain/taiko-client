package flags

import (
	"time"

	"github.com/urfave/cli/v2"
)

// Required flags used by prover.
var (
	L1ProverPrivKey = &cli.StringFlag{
		Name:     "l1.proverPrivKey",
		Usage:    "Private key of L1 prover, who will send TaikoL1.proveBlock transactions",
		Required: true,
		Category: proverCategory,
		EnvVars:  []string{"L1_PROVER_PRIV_KEY"},
	}
	ProverCapacity = &cli.Uint64Flag{
		Name:     "prover.capacity",
		Usage:    "Capacity of prover",
		Required: true,
		Category: proverCategory,
		EnvVars:  []string{"PROVER_CAPACITY"},
	}
)

// Optional flags used by prover.
var (
	RaikoHostEndpoint = &cli.StringFlag{
		Name:     "raiko.hostEndpoint",
		Usage:    "RPC endpoint of a Raiko host service",
		Category: proverCategory,
		EnvVars:  []string{"RAIKO_HOST_ENDPOINT"},
	}
	RaikoL1Endpoint = &cli.StringFlag{
		Name:     "raiko.l1Endpoint",
		Usage:    "L1 RPC endpoint which will be sent to the Raiko service",
		Category: proverCategory,
		EnvVars:  []string{"RAIKO_L1_ENDPOINT"},
	}
	RaikoL1BeaconEndpoint = &cli.StringFlag{
		Name:     "raiko.l1BeaconEndpoint",
		Usage:    "L1 beacon RPC endpoint which will be sent to the Raiko service",
		Category: proverCategory,
		EnvVars:  []string{"RAIKO_L1_BEACON_ENDPOINT"},
	}
	RaikoL2Endpoint = &cli.StringFlag{
		Name:     "raiko.l2Endpoint",
		Usage:    "L2 RPC endpoint which will be sent to the Raiko service",
		Category: proverCategory,
		EnvVars:  []string{"RAIKO_L2_ENDPOINT"},
	}
	StartingBlockID = &cli.Uint64Flag{
		Name:     "prover.startingBlockID",
		Usage:    "If set, prover will start proving blocks from the block with this ID",
		Category: proverCategory,
		EnvVars:  []string{"STARTING_BLOCK_ID"},
	}
	Graffiti = &cli.StringFlag{
		Name:     "prover.graffiti",
		Usage:    "When string is passed, adds additional graffiti info to proof evidence",
		Category: proverCategory,
		Value:    "",
		EnvVars:  []string{"GRAFFITI"},
	}
	// Proving strategy.
	ProveUnassignedBlocks = &cli.BoolFlag{
		Name:     "prover.proveUnassignedBlocks",
		Usage:    "Whether you want to prove unassigned blocks, or only work on assigned proofs",
		Category: proverCategory,
		Value:    false,
		EnvVars:  []string{"PROVE_UNASSIGNED_BLOCKS"},
	}
	MinEthBalance = &cli.Float64Flag{
		Name:     "prover.minEthBalance",
		Usage:    "Minimum ETH balance (in Ether) a prover wants to keep",
		Category: proverCategory,
		Value:    0,
		EnvVars:  []string{"MIN_ETH_BALANCE"},
	}
	MinTaikoTokenBalance = &cli.Float64Flag{
		Name:     "prover.minTaikoTokenBalance",
		Usage:    "Minimum Taiko token balance (in Ether) a prover wants to keep",
		Category: proverCategory,
		Value:    0,
		EnvVars:  []string{"MIN_TAIKO_TOKEN_BALANCE"},
	}
	// Tier fee related.
	MinOptimisticTierFee = &cli.Uint64Flag{
		Name:     "minTierFee.optimistic",
		Usage:    "Minimum accepted fee for generating an optimistic proof",
		Category: proverCategory,
		EnvVars:  []string{"MIN_OPTIMISTIC_TIER_FEE"},
	}
	MinSgxTierFee = &cli.Uint64Flag{
		Name:     "minTierFee.sgx",
		Usage:    "Minimum accepted fee for generating a SGX proof",
		Category: proverCategory,
		EnvVars:  []string{"MIN_SGX_TIER_FEE"},
	}
	MinSgxAndZkVMTierFee = &cli.Uint64Flag{
		Name:     "minTierFee.sgxAndZkvm",
		Usage:    "Minimum accepted fee for generating a SGX + zkVM proof",
		Category: proverCategory,
		EnvVars:  []string{"MIN_SGX_AND_ZKVM_TIER_FEE"},
	}
<<<<<<< HEAD
	// Guardian prover related.
	GuardianProver = &cli.StringFlag{
		Name:     "guardianProver",
		Usage:    "GuardianProver contract `address`",
		Category: proverCategory,
		EnvVars:  []string{"GUARDIAN_PROVER"},
	}
	GuardianProofSubmissionDelay = &cli.DurationFlag{
		Name:     "guardian.submissionDelay",
		Usage:    "Guardian proof submission delay",
		Value:    0 * time.Second,
		Category: proverCategory,
		EnvVars:  []string{"GUARDIAN_PROOF_SUBMISSION_DELAY"},
	}
=======
>>>>>>> c7db7419
	// Running mode
	ContesterMode = &cli.BoolFlag{
		Name:     "mode.contester",
		Usage:    "Whether you want to contest wrong transitions with higher tier proofs",
		Category: proverCategory,
		Value:    false,
		EnvVars:  []string{"CONTESTER_MODE"},
	}
	// HTTP server related.
	ProverHTTPServerPort = &cli.Uint64Flag{
		Name:     "http.port",
		Usage:    "Port to expose for http server",
		Category: proverCategory,
		Value:    9876,
		EnvVars:  []string{"PROVER_HTTP_SERVER_PORT"},
	}
	MaxExpiry = &cli.DurationFlag{
		Name:     "http.maxExpiry",
		Usage:    "Maximum accepted expiry in seconds for accepting proving a block",
		Value:    1 * time.Hour,
		Category: proverCategory,
		EnvVars:  []string{"MAX_EXPIRY"},
	}
	// Special flags for testing.
	Dummy = &cli.BoolFlag{
		Name:     "prover.dummy",
		Usage:    "Produce dummy proofs, testing purposes only",
		Value:    false,
		Category: proverCategory,
		EnvVars:  []string{"DUMMY"},
	}
	// Max slippage allowed
	MaxAcceptableBlockSlippage = &cli.Uint64Flag{
		Name:     "prover.blockSlippage",
		Usage:    "Maximum accepted slippage difference for blockID for accepting proving a block",
		Value:    1024,
		Category: proverCategory,
		EnvVars:  []string{"MAX_ACCEPTABLE_BLOCK_SLIPPAGE"},
	}
	// Max amount of L1 blocks that can pass before block is invalid
	MaxProposedIn = &cli.Uint64Flag{
		Name:     "prover.maxProposedIn",
		Usage:    "Maximum amount of L1 blocks that can pass before block can not be proposed. 0 means no limit.",
		Value:    0,
		Category: proverCategory,
		EnvVars:  []string{"MAX_PROPOSED_IN"},
	}
	Allowance = &cli.Float64Flag{
		Name:     "prover.allowance",
		Usage:    "Amount (in Ether) to approve AssignmentHook contract for TaikoToken usage",
		Category: proverCategory,
		EnvVars:  []string{"ALLOWANCE"},
	}
	GuardianProverHealthCheckServerEndpoint = &cli.StringFlag{
		Name:     "prover.guardianProverHealthCheckServerEndpoint",
		Usage:    "HTTP endpoint for main guardian prover health check server",
		Category: proverCategory,
		EnvVars:  []string{"GUARDIAN_PROVER_HEALTH_CHECK_SERVER_ENDPOINT"},
	}
	// Guardian prover specific flag
	GuardianProver = &cli.StringFlag{
		Name:     "guardianProver",
		Usage:    "GuardianProver contract `address`",
		Category: proverCategory,
	}
	GuardianProofSubmissionDelay = &cli.DurationFlag{
		Name:     "guardian.submissionDelay",
		Usage:    "Guardian proof submission delay",
		Value:    1 * time.Hour,
		Category: proverCategory,
	}
	EnableLivenessBondProof = &cli.BoolFlag{
		Name:     "prover.enableLivenessBondProof",
		Usage:    "Toggles whether the proof is a dummy proof or returns keccak256(RETURN_LIVENESS_BOND) as proof",
		Value:    false,
		Category: proverCategory,
		EnvVars:  []string{"ENABLE_LIVENESS_BOND_PROOF"},
	}
	L1NodeVersion = &cli.StringFlag{
		Name:     "prover.l1NodeVersion",
		Usage:    "Version or tag or the L1 Node Version used as an L1 RPC Url by this guardian prover",
		Category: proverCategory,
		EnvVars:  []string{"L1_NODE_VERSION"},
	}
	L2NodeVersion = &cli.StringFlag{
		Name:     "prover.l2NodeVersion",
		Usage:    "Version or tag or the L2 Node Version used as an L2 RPC Url by this guardian prover",
		Category: proverCategory,
		EnvVars:  []string{"L2_NODE_VERSION"},
	}
	// Confirmations specific flag
	BlockConfirmations = &cli.Uint64Flag{
		Name:     "prover.blockConfirmations",
		Usage:    "Confirmations to the latest L1 block before submitting a proof for a L2 block",
		Value:    6,
		Category: proverCategory,
		EnvVars:  []string{"BLOCK_CONFIRMATIONS"},
	}
)

// ProverFlags All prover flags.
var ProverFlags = MergeFlags(CommonFlags, []cli.Flag{
	L1HTTPEndpoint,
	L1BeaconEndpoint,
	L2WSEndpoint,
	L2HTTPEndpoint,
	RaikoHostEndpoint,
	RaikoL1Endpoint,
	RaikoL1BeaconEndpoint,
	RaikoL2Endpoint,
	L1ProverPrivKey,
	MinOptimisticTierFee,
	MinSgxTierFee,
	MinSgxAndZkVMTierFee,
	MinEthBalance,
	MinTaikoTokenBalance,
	StartingBlockID,
	Dummy,
	GuardianProver,
	GuardianProofSubmissionDelay,
	GuardianProverHealthCheckServerEndpoint,
	Graffiti,
	ProveUnassignedBlocks,
	ContesterMode,
	ProverHTTPServerPort,
	ProverCapacity,
	MaxExpiry,
	MaxProposedIn,
	TaikoTokenAddress,
	MaxAcceptableBlockSlippage,
	AssignmentHookAddress,
	Allowance,
	L1NodeVersion,
	L2NodeVersion,
	BlockConfirmations,
}, TxmgrFlags)<|MERGE_RESOLUTION|>--- conflicted
+++ resolved
@@ -104,23 +104,6 @@
 		Category: proverCategory,
 		EnvVars:  []string{"MIN_SGX_AND_ZKVM_TIER_FEE"},
 	}
-<<<<<<< HEAD
-	// Guardian prover related.
-	GuardianProver = &cli.StringFlag{
-		Name:     "guardianProver",
-		Usage:    "GuardianProver contract `address`",
-		Category: proverCategory,
-		EnvVars:  []string{"GUARDIAN_PROVER"},
-	}
-	GuardianProofSubmissionDelay = &cli.DurationFlag{
-		Name:     "guardian.submissionDelay",
-		Usage:    "Guardian proof submission delay",
-		Value:    0 * time.Second,
-		Category: proverCategory,
-		EnvVars:  []string{"GUARDIAN_PROOF_SUBMISSION_DELAY"},
-	}
-=======
->>>>>>> c7db7419
 	// Running mode
 	ContesterMode = &cli.BoolFlag{
 		Name:     "mode.contester",
@@ -185,12 +168,14 @@
 		Name:     "guardianProver",
 		Usage:    "GuardianProver contract `address`",
 		Category: proverCategory,
+    EnvVars:  []string{"GUARDIAN_PROVER"},
 	}
 	GuardianProofSubmissionDelay = &cli.DurationFlag{
 		Name:     "guardian.submissionDelay",
 		Usage:    "Guardian proof submission delay",
 		Value:    1 * time.Hour,
 		Category: proverCategory,
+    EnvVars:  []string{"GUARDIAN_PROOF_SUBMISSION_DELAY"},
 	}
 	EnableLivenessBondProof = &cli.BoolFlag{
 		Name:     "prover.enableLivenessBondProof",
