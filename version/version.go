package version

// Version info.
<<<<<<< HEAD
var (
	Version = "0.15.0"
	Meta    = "dev"
)
=======
const Version = "0.14.0" // x-release-please-version

var Meta = "dev"
>>>>>>> cbb5ceb7

// Git commit/date info, set via linker flags.
var (
	GitCommit = ""
	GitDate   = ""
)

// VersionWithCommit returns a textual version string including Git commit/date
// information.
func VersionWithCommit() string {
	vsn := Version + "-" + Meta
	if len(GitCommit) >= 8 {
		vsn += "-" + GitCommit[:8]
	}
	if (Meta != "stable") && (GitDate != "") {
		vsn += "-" + GitDate
	}
	return vsn
}<|MERGE_RESOLUTION|>--- conflicted
+++ resolved
@@ -1,16 +1,9 @@
 package version
 
 // Version info.
-<<<<<<< HEAD
-var (
-	Version = "0.15.0"
-	Meta    = "dev"
-)
-=======
 const Version = "0.14.0" // x-release-please-version
 
 var Meta = "dev"
->>>>>>> cbb5ceb7
 
 // Git commit/date info, set via linker flags.
 var (
