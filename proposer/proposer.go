--- conflicted
+++ resolved
@@ -187,15 +187,9 @@
 					log.Error("Proposing operation error", "error", err)
 					continue
 				}
-<<<<<<< HEAD
 				// if no new transactions and empty block interval has passed, propose an empty block
 				if p.ForceEmptyBlocksInterval != 0 {
 					if time.Now().Before(lastNonEmptyBlockProposedAt.Add(p.ForceEmptyBlocksInterval)) {
-=======
-				// If there is always no new transaction and the empty block interval has passed, propose an empty block.
-				if p.ProposeEmptyBlocksInterval != 0 {
-					if time.Now().Before(lastNonEmptyBlockProposedAt.Add(p.ProposeEmptyBlocksInterval)) {
->>>>>>> b64bf1a6
 						continue
 					}
 
