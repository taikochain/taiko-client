--- conflicted
+++ resolved
@@ -287,167 +287,6 @@
 	return nil
 }
 
-<<<<<<< HEAD
-=======
-// makeBlobProposeBlockTx tries to send a TaikoL1.proposeBlock transaction with txList bytes saved in blob.
-func (p *Proposer) makeBlobProposeBlockTx(
-	ctx context.Context,
-	txListBytes []byte,
-) (*types.Transaction, error) {
-	// Make sidecar in order to get blob hash.
-	sideCar, err := rpc.MakeSidecar(txListBytes)
-	if err != nil {
-		return nil, err
-	}
-
-	assignment, assignedProver, maxFee, err := p.proverSelector.AssignProver(
-		ctx,
-		p.tierFees,
-		sideCar.BlobHashes()[0],
-	)
-	if err != nil {
-		return nil, err
-	}
-
-	var parentMetaHash = [32]byte{}
-	if p.IncludeParentMetaHash {
-		state, err := p.rpc.TaikoL1.State(&bind.CallOpts{Context: ctx})
-		if err != nil {
-			return nil, err
-		}
-
-		parent, err := p.rpc.TaikoL1.GetBlock(&bind.CallOpts{Context: ctx}, state.SlotB.NumBlocks-1)
-		if err != nil {
-			return nil, err
-		}
-
-		parentMetaHash = parent.Blk.MetaHash
-	}
-
-	// Initially just use the AssignmentHook default.
-	hookInputData, err := encoding.EncodeAssignmentHookInput(&encoding.AssignmentHookInput{
-		Assignment: assignment,
-		Tip:        p.L1BlockBuilderTip,
-	})
-	if err != nil {
-		return nil, err
-	}
-
-	encodedParams, err := encoding.EncodeBlockParams(&encoding.BlockParams{
-		AssignedProver:    assignedProver,
-		ExtraData:         rpc.StringToBytes32(p.ExtraData),
-		TxListByteOffset:  common.Big0,
-		TxListByteSize:    big.NewInt(int64(len(txListBytes))),
-		BlobHash:          [32]byte{},
-		CacheBlobForReuse: false,
-		ParentMetaHash:    parentMetaHash,
-		HookCalls: []encoding.HookCall{{
-			Hook: p.AssignmentHookAddress,
-			Data: hookInputData,
-		}},
-	})
-	if err != nil {
-		return nil, err
-	}
-
-	opts := p.sender.Opts
-	opts.Value = maxFee
-	rawTx, err := p.rpc.TaikoL1.ProposeBlock(
-		opts,
-		encodedParams,
-		nil,
-	)
-	if err != nil {
-		return nil, encoding.TryParsingCustomError(err)
-	}
-
-	proposeTx, err := p.rpc.L1.TransactBlobTx(opts, &p.TaikoL1Address, rawTx.Data(), sideCar)
-	if err != nil {
-		return nil, err
-	}
-
-	log.Debug("Transaction", " nonce", proposeTx.Nonce(), "type", proposeTx.Type())
-
-	return proposeTx, nil
-}
-
-// makeCalldataProposeBlockTx tries to send a TaikoL1.proposeBlock transaction
-// with txList bytes saved in calldata.
-func (p *Proposer) makeCalldataProposeBlockTx(
-	ctx context.Context,
-	txListBytes []byte,
-) (*types.Transaction, error) {
-	assignment, assignedProver, maxFee, err := p.proverSelector.AssignProver(
-		ctx,
-		p.tierFees,
-		crypto.Keccak256Hash(txListBytes),
-	)
-	if err != nil {
-		return nil, err
-	}
-
-	opts := p.sender.Opts
-	opts.Value = maxFee
-
-	var parentMetaHash = [32]byte{}
-	if p.IncludeParentMetaHash {
-		state, err := p.rpc.TaikoL1.State(&bind.CallOpts{Context: ctx})
-		if err != nil {
-			return nil, err
-		}
-
-		parent, err := p.rpc.TaikoL1.GetBlock(&bind.CallOpts{Context: ctx}, state.SlotB.NumBlocks-1)
-		if err != nil {
-			return nil, err
-		}
-
-		parentMetaHash = parent.Blk.MetaHash
-	}
-
-	hookCalls := make([]encoding.HookCall, 0)
-
-	// Initially just use the AssignmentHook default.
-	hookInputData, err := encoding.EncodeAssignmentHookInput(&encoding.AssignmentHookInput{
-		Assignment: assignment,
-		Tip:        p.L1BlockBuilderTip,
-	})
-	if err != nil {
-		return nil, err
-	}
-
-	hookCalls = append(hookCalls, encoding.HookCall{
-		Hook: p.AssignmentHookAddress,
-		Data: hookInputData,
-	})
-
-	encodedParams, err := encoding.EncodeBlockParams(&encoding.BlockParams{
-		AssignedProver:    assignedProver,
-		Coinbase:          p.L2SuggestedFeeRecipient,
-		ExtraData:         rpc.StringToBytes32(p.ExtraData),
-		TxListByteOffset:  common.Big0,
-		TxListByteSize:    common.Big0,
-		BlobHash:          [32]byte{},
-		CacheBlobForReuse: false,
-		ParentMetaHash:    parentMetaHash,
-		HookCalls:         hookCalls,
-	})
-	if err != nil {
-		return nil, err
-	}
-
-	proposeTx, err := p.rpc.TaikoL1.ProposeBlock(
-		opts,
-		encodedParams,
-		txListBytes,
-	)
-	if err != nil {
-		return nil, encoding.TryParsingCustomError(err)
-	}
-
-	return proposeTx, nil
-}
-
->>>>>>> 1b21e4c4
 // ProposeTxList proposes the given transactions list to TaikoL1 smart contract.
 func (p *Proposer) ProposeTxList(
 	ctx context.Context,
@@ -467,21 +306,7 @@
 				p.IncludeParentMetaHash,
 				txListBytes,
 			)
-<<<<<<< HEAD
-=======
-			// Send tx list by blob tx.
-			if p.BlobAllowed {
-				tx, err = p.makeBlobProposeBlockTx(
-					ctx,
-					txListBytes,
-				)
-			} else {
-				tx, err = p.makeCalldataProposeBlockTx(
-					ctx,
-					txListBytes,
-				)
-			}
->>>>>>> 1b21e4c4
+
 			if err != nil {
 				log.Warn("Failed to make taikoL1.proposeBlock transaction", "error", encoding.TryParsingCustomError(err))
 				return err
