--- conflicted
+++ resolved
@@ -465,15 +465,10 @@
 				log.Warn("Failed to make TaikoL1.proposeBlock transaction", "error", encoding.TryParsingCustomError(err))
 				return err
 			}
-<<<<<<< HEAD
-
-			if txID, err = p.sender.SendTransaction(tx); err != nil {
-				log.Warn("Failed to send TaikoL1.proposeBlock transaction", "error", encoding.TryParsingCustomError(err))
-=======
+
 			_, err = p.sender.SendTransaction(tx)
 			if err != nil {
 				log.Warn("Failed to send taikoL1.proposeBlock transaction", "error", encoding.TryParsingCustomError(err))
->>>>>>> 81591552
 				return err
 			}
 			return err
@@ -486,18 +481,6 @@
 		return err
 	}
 
-<<<<<<< HEAD
-	select {
-	case <-ctx.Done():
-		return ctx.Err()
-	case confirmationResult := <-p.sender.TxToConfirmChannel(txID):
-		if confirmationResult.Err != nil {
-			return confirmationResult.Err
-		}
-	}
-
-=======
->>>>>>> 81591552
 	log.Info("📝 Propose transactions succeeded", "txs", txNum)
 
 	metrics.ProposerProposedTxListsCounter.Inc(1)
