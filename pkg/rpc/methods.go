package rpc

import (
	"context"
	"encoding/json"
	"errors"
	"fmt"
	"math/big"
	"time"

	"github.com/cenkalti/backoff/v4"
	ethereum "github.com/ethereum/go-ethereum"
	"github.com/ethereum/go-ethereum/accounts/abi/bind"
	"github.com/ethereum/go-ethereum/common"
	"github.com/ethereum/go-ethereum/common/hexutil"
	"github.com/ethereum/go-ethereum/core/rawdb"
	"github.com/ethereum/go-ethereum/core/types"
	"github.com/ethereum/go-ethereum/log"
	"github.com/prysmaticlabs/prysm/v4/beacon-chain/rpc/eth/blob"
	"golang.org/x/sync/errgroup"

	"github.com/taikoxyz/taiko-client/bindings"
	"github.com/taikoxyz/taiko-client/bindings/encoding"
)

var (
	// errSyncing is returned when the L2 execution engine is syncing.
<<<<<<< HEAD
	errSyncing                     = errors.New("syncing")
	errEmptyTiersList              = errors.New("empty proof tiers list in protocol")
	waitL1OriginPollingInterval    = 3 * time.Second
	defaultWaitL1OriginTimeout     = 3 * time.Minute
	defaultMaxTransactionsPerBlock = uint64(149)
=======
	errSyncing        = errors.New("syncing")
	errEmptyTiersList = errors.New("empty proof tiers list in protocol")
	// syncProgressRecheckDelay is the time delay of rechecking the L2 execution engine's sync progress again,
	// if the previous check failed.
	syncProgressRecheckDelay    = 12 * time.Second
	waitL1OriginPollingInterval = 3 * time.Second
	defaultWaitL1OriginTimeout  = 3 * time.Minute
>>>>>>> 2644e607

	// Request urls.
	sidecarsRequestURL = "eth/v1/beacon/blob_sidecars/%d"
)

// ensureGenesisMatched fetches the L2 genesis block from TaikoL1 contract,
// and checks whether the fetched genesis is same to the node local genesis.
func (c *Client) ensureGenesisMatched(ctx context.Context) error {
	ctxWithTimeout, cancel := ctxWithTimeoutOrDefault(ctx, defaultTimeout)
	defer cancel()

	stateVars, err := c.GetProtocolStateVariables(&bind.CallOpts{Context: ctxWithTimeout})
	if err != nil {
		return err
	}

	// Fetch the genesis `BlockVerified` event.
	iter, err := c.TaikoL1.FilterBlockVerified(
		&bind.FilterOpts{Start: stateVars.A.GenesisHeight, End: &stateVars.A.GenesisHeight, Context: ctxWithTimeout},
		[]*big.Int{common.Big0},
		nil,
		nil,
	)
	if err != nil {
		return err
	}

	// Fetch the node's genesis block.
	nodeGenesis, err := c.L2.HeaderByNumber(ctxWithTimeout, common.Big0)
	if err != nil {
		return err
	}

	if iter.Next() {
		l2GenesisHash := iter.Event.BlockHash

		log.Debug("Genesis hash", "node", nodeGenesis.Hash(), "TaikoL1", common.BytesToHash(l2GenesisHash[:]))

		// Node's genesis header and TaikoL1 contract's genesis header must match.
		if common.BytesToHash(l2GenesisHash[:]) != nodeGenesis.Hash() {
			return fmt.Errorf(
				"genesis header hash mismatch, node: %s, TaikoL1 contract: %s",
				nodeGenesis.Hash(),
				common.BytesToHash(l2GenesisHash[:]),
			)
		}

		return nil
	}

	log.Warn("Genesis block not found in TaikoL1")

	return nil
}

// WaitTillL2ExecutionEngineSynced keeps waiting until the L2 execution engine is fully synced.
func (c *Client) WaitTillL2ExecutionEngineSynced(ctx context.Context) error {
	if ctx.Err() != nil {
		return ctx.Err()
	}
	return backoff.Retry(
		func() error {
			if ctx.Err() != nil {
				return ctx.Err()
			}
			progress, err := c.L2ExecutionEngineSyncProgress(ctx)
			if err != nil {
				log.Error("Fetch L2 execution engine sync progress error", "error", err)
				return err
			}

			if progress.isSyncing() {
				log.Info(
					"L2 execution engine is syncing",
					"currentBlockID", progress.CurrentBlockID,
					"highestBlockID", progress.HighestBlockID,
					"progress", progress.SyncProgress,
				)
				return errSyncing
			}

			return nil
		},
		backoff.NewExponentialBackOff(),
	)
}

// LatestL2KnownL1Header fetches the L2 execution engine's latest known L1 header.
func (c *Client) LatestL2KnownL1Header(ctx context.Context) (*types.Header, error) {
	ctxWithTimeout, cancel := ctxWithTimeoutOrDefault(ctx, defaultTimeout)
	defer cancel()

	headL1Origin, err := c.L2.HeadL1Origin(ctxWithTimeout)
	if err != nil {
		switch err.Error() {
		case ethereum.NotFound.Error():
			return c.GetGenesisL1Header(ctxWithTimeout)
		default:
			return nil, err
		}
	}

	if headL1Origin == nil {
		return c.GetGenesisL1Header(ctxWithTimeout)
	}

	header, err := c.L1.HeaderByHash(ctxWithTimeout, headL1Origin.L1BlockHash)
	if err != nil {
		switch err.Error() {
		case ethereum.NotFound.Error():
			log.Warn("Latest L2 known L1 header not found, use genesis instead", "hash", headL1Origin.L1BlockHash)
			return c.GetGenesisL1Header(ctxWithTimeout)
		default:
			return nil, err
		}
	}

	log.Info("Latest L2 known L1 header", "height", header.Number, "hash", header.Hash())

	return header, nil
}

// GetGenesisL1Header fetches the L1 header that including L2 genesis block.
func (c *Client) GetGenesisL1Header(ctx context.Context) (*types.Header, error) {
	ctxWithTimeout, cancel := ctxWithTimeoutOrDefault(ctx, defaultTimeout)
	defer cancel()

	stateVars, err := c.GetProtocolStateVariables(&bind.CallOpts{Context: ctxWithTimeout})
	if err != nil {
		return nil, err
	}

	return c.L1.HeaderByNumber(ctxWithTimeout, new(big.Int).SetUint64(stateVars.A.GenesisHeight))
}

// L2ParentByBlockID fetches the block header from L2 execution engine with the largest block id that
// smaller than the given `blockId`.
func (c *Client) L2ParentByBlockID(ctx context.Context, blockID *big.Int) (*types.Header, error) {
	ctxWithTimeout, cancel := ctxWithTimeoutOrDefault(ctx, defaultTimeout)
	defer cancel()

	parentBlockID := new(big.Int).Sub(blockID, common.Big1)

	log.Debug("Get parent block by block ID", "parentBlockID", parentBlockID)

	if parentBlockID.Cmp(common.Big0) == 0 {
		return c.L2.HeaderByNumber(ctxWithTimeout, common.Big0)
	}

	l1Origin, err := c.L2.L1OriginByID(ctxWithTimeout, parentBlockID)
	if err != nil {
		return nil, err
	}

	log.Debug("Parent block L1 origin", "l1Origin", l1Origin, "parentBlockID", parentBlockID)

	return c.L2.HeaderByHash(ctxWithTimeout, l1Origin.L2BlockHash)
}

// WaitL1Origin keeps waiting until the L1Origin with given block ID appears on the L2 execution engine.
func (c *Client) WaitL1Origin(ctx context.Context, blockID *big.Int) (*rawdb.L1Origin, error) {
	var (
		l1Origin *rawdb.L1Origin
		err      error
	)

	ticker := time.NewTicker(waitL1OriginPollingInterval)
	defer ticker.Stop()

	var (
		ctxWithTimeout = ctx
		cancel         context.CancelFunc
	)
	if _, ok := ctx.Deadline(); !ok {
		ctxWithTimeout, cancel = context.WithTimeout(ctx, defaultWaitL1OriginTimeout)
		defer cancel()
	}

	log.Debug("Start fetching L1Origin from L2 execution engine", "blockID", blockID)
	for ; true; <-ticker.C {
		if ctxWithTimeout.Err() != nil {
			return nil, ctxWithTimeout.Err()
		}

		l1Origin, err = c.L2.L1OriginByID(ctxWithTimeout, blockID)
		if err != nil {
			log.Debug("L1Origin from L2 execution engine not found, keep retrying", "blockID", blockID, "error", err)
			continue
		}

		if l1Origin == nil {
			continue
		}

		return l1Origin, nil
	}

	return nil, fmt.Errorf("failed to fetch L1Origin from L2 execution engine, blockID: %d", blockID)
}

// GetPoolContent fetches the transactions list from L2 execution engine's transactions pool with given
// upper limit.
func (c *Client) GetPoolContent(
	ctx context.Context,
	beneficiary common.Address,
	blockMaxGasLimit uint32,
	maxBytesPerTxList uint64,
	locals []common.Address,
	maxTransactionsLists uint64,
) ([]types.Transactions, error) {
	ctxWithTimeout, cancel := ctxWithTimeoutOrDefault(ctx, defaultTimeout)
	defer cancel()

	l2Head, err := c.L2.HeaderByNumber(ctx, nil)
	if err != nil {
		return nil, err
	}

	baseFee, err := c.TaikoL2.GetBasefee(
		&bind.CallOpts{Context: ctx},
		uint64(time.Now().Unix())-l2Head.Time,
		uint32(l2Head.GasUsed),
	)
	if err != nil {
		return nil, err
	}

	log.Info("Current base fee", "fee", baseFee)

	var localsArg []string
	for _, local := range locals {
		localsArg = append(localsArg, local.Hex())
	}

	var result []types.Transactions
	err = c.L2.CallContext(
		ctxWithTimeout,
		&result,
		"taiko_txPoolContent",
		beneficiary,
		baseFee,
		blockMaxGasLimit,
		maxBytesPerTxList,
		localsArg,
		maxTransactionsLists,
	)

	return result, err
}

// L2AccountNonce fetches the nonce of the given L2 account at a specified height.
func (c *Client) L2AccountNonce(
	ctx context.Context,
	account common.Address,
	height *big.Int,
) (uint64, error) {
	ctxWithTimeout, cancel := ctxWithTimeoutOrDefault(ctx, defaultTimeout)
	defer cancel()

	var result hexutil.Uint64
	err := c.L2.CallContext(ctxWithTimeout, &result, "eth_getTransactionCount", account, hexutil.EncodeBig(height))
	return uint64(result), err
}

// L2SyncProgress represents the sync progress of a L2 execution engine, `ethereum.SyncProgress` is used to check
// the sync progress of verified blocks, and block IDs are used to check the sync progress of pending blocks.
type L2SyncProgress struct {
	*ethereum.SyncProgress
	CurrentBlockID *big.Int
	HighestBlockID *big.Int
}

// isSyncing returns true if the L2 execution engine is syncing with L1.
func (p *L2SyncProgress) isSyncing() bool {
	if p.SyncProgress == nil {
		return false
	}

	if p.CurrentBlockID == nil || p.HighestBlockID == nil {
		return true
	}

	return p.CurrentBlockID.Cmp(p.HighestBlockID) < 0
}

// L2ExecutionEngineSyncProgress fetches the sync progress of the given L2 execution engine.
func (c *Client) L2ExecutionEngineSyncProgress(ctx context.Context) (*L2SyncProgress, error) {
	ctxWithTimeout, cancel := ctxWithTimeoutOrDefault(ctx, defaultTimeout)
	defer cancel()

	var (
		progress = new(L2SyncProgress)
		err      error
	)
	g, ctx := errgroup.WithContext(ctxWithTimeout)

	g.Go(func() error {
		progress.SyncProgress, err = c.L2.SyncProgress(ctx)
		return err
	})
	g.Go(func() error {
		stateVars, err := c.GetProtocolStateVariables(&bind.CallOpts{Context: ctx})
		if err != nil {
			return err
		}
		progress.HighestBlockID = new(big.Int).SetUint64(stateVars.B.NumBlocks - 1)
		return nil
	})
	g.Go(func() error {
		headL1Origin, err := c.L2.HeadL1Origin(ctx)
		if err != nil {
			switch err.Error() {
			case ethereum.NotFound.Error():
				// There is only genesis block in the L2 execution engine, or it has not started
				// syncing the pending blocks yet.
				progress.CurrentBlockID = common.Big0
				return nil
			default:
				return err
			}
		}
		progress.CurrentBlockID = headL1Origin.BlockID
		return nil
	})

	if err := g.Wait(); err != nil {
		return nil, err
	}

	return progress, nil
}

// GetProtocolStateVariables gets the protocol states from TaikoL1 contract.
func (c *Client) GetProtocolStateVariables(opts *bind.CallOpts) (*struct {
	A bindings.TaikoDataSlotA
	B bindings.TaikoDataSlotB
}, error) {
	if opts == nil {
		opts = &bind.CallOpts{}
	}

	var ctx = context.Background()
	if opts.Context != nil {
		ctx = opts.Context
	}
	ctxWithTimeout, cancel := context.WithTimeout(ctx, defaultWaitReceiptTimeout)
	defer cancel()
	opts.Context = ctxWithTimeout

	return GetProtocolStateVariables(c.TaikoL1, opts)
}

// ReorgCheckResult represents the information about whether the L1 block has been reorged
// and how to reset the L1 cursor.
type ReorgCheckResult struct {
	IsReorged                 bool
	L1CurrentToReset          *types.Header
	LastHandledBlockIDToReset *big.Int
}

// CheckL1Reorg checks whether the L2 block's corresponding L1 block has been reorged or not.
// We will skip the reorg check if:
//  1. When the L2 chain has just finished a P2P sync, so there is no L1Origin information recorded in
//     its local database, and we assume the last verified L2 block is old enough, so its coreesponding
//     L1 block should has also been finalized.
//
// Then we will check:
// 1. If the L2 block's coreesponding L1 block which in L1Origin has been reorged
// 2. If the L1 information which in the given L2 block's anchor transaction has been reorged
//
// And if a reorg is detected, we return a new L1 block cursor which need to reset to.
func (c *Client) CheckL1Reorg(ctx context.Context, blockID *big.Int) (*ReorgCheckResult, error) {
	var (
		result                 = new(ReorgCheckResult)
		ctxWithTimeout, cancel = ctxWithTimeoutOrDefault(ctx, defaultTimeout)
	)
	defer cancel()

	for {
		// If we rollback to the genesis block, then there is no L1Origin information recorded in the L2 execution
		// engine for that block, so we will query the protocol to use `GenesisHeight` value to reset the L1 cursor.
		if blockID.Cmp(common.Big0) == 0 {
			stateVars, err := c.TaikoL1.GetStateVariables(&bind.CallOpts{Context: ctxWithTimeout})
			if err != nil {
				return result, err
			}

			if result.L1CurrentToReset, err = c.L1.HeaderByNumber(
				ctxWithTimeout,
				new(big.Int).SetUint64(stateVars.A.GenesisHeight),
			); err != nil {
				return nil, err
			}

			return result, nil
		}

		// 1. Check whether the L2 block's coreesponding L1 block which in L1Origin has been reorged.
		l1Origin, err := c.L2.L1OriginByID(ctxWithTimeout, blockID)
		if err != nil {
			// If the L2 EE is just synced through P2P, so there is no L1Origin information recorded in
			// its local database, we skip this check.
			if err.Error() == ethereum.NotFound.Error() {
				log.Info("L1Origin not found, the L2 execution engine has just synced from P2P network", "blockID", blockID)
				l1Header, err := c.L1.HeaderByNumber(ctxWithTimeout, l1Origin.L1BlockHeight)
				if err != nil {
					return nil, err
				}
				// If we rollback to that just P2P synced block, we reset the L1 cursor to the L1 block which in that L1Origin.
				result.L1CurrentToReset = l1Header
				result.LastHandledBlockIDToReset = l1Origin.BlockID
				return result, nil
			}

			return nil, err
		}

		// Compare the L1 header hash in the L1Origin with the current L1 header hash in the L1 chain.
		l1Header, err := c.L1.HeaderByNumber(ctxWithTimeout, l1Origin.L1BlockHeight)
		if err != nil {
			// We can not find the L1 header which in the L1Origin, which means that L1 block has been reorged.
			if err.Error() == ethereum.NotFound.Error() {
				result.IsReorged = true
				blockID = new(big.Int).Sub(blockID, common.Big1)
				continue
			}
			return nil, fmt.Errorf("failed to fetch L1 header (%d): %w", l1Origin.L1BlockHeight, err)
		}

		if l1Header.Hash() != l1Origin.L1BlockHash {
			log.Info(
				"Reorg detected",
				"blockID", blockID,
				"l1Height", l1Origin.L1BlockHeight,
				"l1HashOld", l1Origin.L1BlockHash,
				"l1HashNew", l1Header.Hash(),
			)
			blockID = new(big.Int).Sub(blockID, common.Big1)
			result.IsReorged = true
			continue
		}

		// 2. Check whether the L1 information which in the given L2 block's anchor transaction has been reorged.
		isSyncedL1SnippetInvalid, err := c.checkSyncedL1SnippetFromAnchor(
			ctxWithTimeout,
			blockID,
			l1Origin.L1BlockHeight.Uint64(),
		)
		if err != nil {
			return nil, fmt.Errorf("failed to check L1 reorg from anchor transaction: %w", err)
		}
		if isSyncedL1SnippetInvalid {
			blockID = new(big.Int).Sub(blockID, common.Big1)
			result.IsReorged = true
			continue
		}

		result.L1CurrentToReset = l1Header
		result.LastHandledBlockIDToReset = l1Origin.BlockID
		break
	}

	log.Debug(
		"Check L1 reorg",
		"isReorged", result.IsReorged,
		"l1CurrentToResetNumber", result.L1CurrentToReset.Number,
		"l1CurrentToResetHash", result.L1CurrentToReset.Hash(),
		"blockIDToReset", result.LastHandledBlockIDToReset,
	)

	return result, nil
}

// checkSyncedL1SnippetFromAnchor checks whether the L1 snippet synced from the anchor transaction is valid.
func (c *Client) checkSyncedL1SnippetFromAnchor(
	ctx context.Context,
	blockID *big.Int,
	l1Height uint64,
) (bool, error) {
	log.Info("Check synced L1 snippet from anchor", "blockID", blockID, "l1Height", l1Height)
	block, err := c.L2.BlockByNumber(ctx, blockID)
	if err != nil {
		return false, err
	}
	parent, err := c.L2.BlockByHash(ctx, block.ParentHash())
	if err != nil {
		return false, err
	}

	l1BlockHash, l1StateRoot, l1HeightInAnchor, parentGasUsed, err := c.getSyncedL1SnippetFromAnchor(
		ctx,
		block.Transactions()[0],
	)
	if err != nil {
		return false, err
	}

	if l1HeightInAnchor+1 != l1Height {
		log.Info(
			"Reorg detected due to L1 height mismatch",
			"blockID", blockID,
			"l1HeightInAnchor", l1HeightInAnchor,
			"l1Height", l1Height,
		)
		return true, nil
	}

	if parentGasUsed != uint32(parent.GasUsed()) {
		log.Info(
			"Reorg detected due to parent gas used mismatch",
			"blockID", blockID,
			"parentGasUsedInAnchor", parentGasUsed,
			"parentGasUsed", parent.GasUsed(),
		)
		return true, nil
	}

	l1Header, err := c.L1.HeaderByNumber(ctx, new(big.Int).SetUint64(l1HeightInAnchor))
	if err != nil {
		return false, err
	}

	if l1Header.Hash() != l1BlockHash {
		log.Info(
			"Reorg detected due to L1 block hash mismatch",
			"blockID", blockID,
			"l1BlockHashInAnchor", l1BlockHash,
			"l1BlockHash", l1Header.Hash(),
		)
		return true, nil
	}

	if l1Header.Root != l1StateRoot {
		log.Info(
			"Reorg detected due to L1 state root mismatch",
			"blockID", blockID,
			"l1StateRootInAnchor", l1StateRoot,
			"l1StateRoot", l1Header.Root,
		)
		return true, nil
	}

	return false, nil
}

// getSyncedL1SnippetFromAnchor parses the anchor transaction calldata, and returns the synced L1 snippet,
func (c *Client) getSyncedL1SnippetFromAnchor(
	ctx context.Context,
	tx *types.Transaction,
) (
	l1BlockHash common.Hash,
	l1StateRoot common.Hash,
	l1Height uint64,
	parentGasUsed uint32,
	err error,
) {
	method, err := encoding.TaikoL2ABI.MethodById(tx.Data())
	if err != nil {
		return common.Hash{}, common.Hash{}, 0, 0, err
	}

	if method.Name != "anchor" {
		return common.Hash{}, common.Hash{}, 0, 0, fmt.Errorf("invalid method name for anchor transaction: %s", method.Name)
	}

	args := map[string]interface{}{}

	if err := method.Inputs.UnpackIntoMap(args, tx.Data()[4:]); err != nil {
		return common.Hash{}, common.Hash{}, 0, 0, err
	}

	l1BlockHash, ok := args["_l1BlockHash"].([32]byte)
	if !ok {
		return common.Hash{},
			common.Hash{},
			0,
			0,
			fmt.Errorf("failed to parse l1BlockHash from anchor transaction calldata")
	}
	l1StateRoot, ok = args["_l1StateRoot"].([32]byte)
	if !ok {
		return common.Hash{},
			common.Hash{},
			0,
			0,
			fmt.Errorf("failed to parse l1StateRoot from anchor transaction calldata")
	}
	l1Height, ok = args["_l1BlockId"].(uint64)
	if !ok {
		return common.Hash{},
			common.Hash{},
			0,
			0,
			fmt.Errorf("failed to parse l1Height from anchor transaction calldata")
	}
	parentGasUsed, ok = args["_parentGasUsed"].(uint32)
	if !ok {
		return common.Hash{},
			common.Hash{},
			0,
			0,
			fmt.Errorf("failed to parse parentGasUsed from anchor transaction calldata")
	}

	return l1BlockHash, l1StateRoot, l1Height, parentGasUsed, nil
}

// IsJustSyncedByP2P checks whether the given L2 execution engine has just finished a P2P
// sync.
func (c *Client) IsJustSyncedByP2P(ctx context.Context) (bool, error) {
	ctxWithTimeout, cancel := ctxWithTimeoutOrDefault(ctx, defaultTimeout)
	defer cancel()

	l2Head, err := c.L2.HeaderByNumber(ctxWithTimeout, nil)
	if err != nil {
		return false, err
	}

	if _, err = c.L2.L1OriginByID(ctxWithTimeout, l2Head.Number); err != nil {
		if err.Error() == ethereum.NotFound.Error() {
			return true, nil
		}

		return false, err
	}

	return false, nil
}

// TierProviderTierWithID wraps protocol ITierProviderTier struct with an ID.
type TierProviderTierWithID struct {
	ID uint16
	bindings.ITierProviderTier
}

// GetTiers fetches all protocol supported tiers.
func (c *Client) GetTiers(ctx context.Context) ([]*TierProviderTierWithID, error) {
	ctxWithTimeout, cancel := ctxWithTimeoutOrDefault(ctx, defaultTimeout)
	defer cancel()

	tierProviderAddress, err := c.TaikoL1.Resolve0(&bind.CallOpts{Context: ctx}, StringToBytes32("tier_provider"), false)
	if err != nil {
		return nil, err
	}

	tierProvider, err := bindings.NewTierProvider(tierProviderAddress, c.L1)
	if err != nil {
		return nil, err
	}

	ids, err := tierProvider.GetTierIds(&bind.CallOpts{Context: ctxWithTimeout})
	if err != nil {
		return nil, err
	}
	if len(ids) == 0 {
		return nil, errEmptyTiersList
	}

	var tiers []*TierProviderTierWithID
	for _, id := range ids {
		tier, err := tierProvider.GetTier(&bind.CallOpts{Context: ctxWithTimeout}, id)
		if err != nil {
			return nil, err
		}
		tiers = append(tiers, &TierProviderTierWithID{ID: id, ITierProviderTier: tier})
	}

	return tiers, nil
}

// GetBlobs fetches blobs by the given slot from a L1 consensus client.
func (c *Client) GetBlobs(ctx context.Context, slot *big.Int) ([]*blob.Sidecar, error) {
	var sidecars *blob.SidecarsResponse
	resBytes, err := c.L1Beacon.Get(ctx, fmt.Sprintf(sidecarsRequestURL, slot))
	if err != nil {
		return nil, err
	}

	return sidecars.Data, json.Unmarshal(resBytes, &sidecars)
}<|MERGE_RESOLUTION|>--- conflicted
+++ resolved
@@ -25,13 +25,6 @@
 
 var (
 	// errSyncing is returned when the L2 execution engine is syncing.
-<<<<<<< HEAD
-	errSyncing                     = errors.New("syncing")
-	errEmptyTiersList              = errors.New("empty proof tiers list in protocol")
-	waitL1OriginPollingInterval    = 3 * time.Second
-	defaultWaitL1OriginTimeout     = 3 * time.Minute
-	defaultMaxTransactionsPerBlock = uint64(149)
-=======
 	errSyncing        = errors.New("syncing")
 	errEmptyTiersList = errors.New("empty proof tiers list in protocol")
 	// syncProgressRecheckDelay is the time delay of rechecking the L2 execution engine's sync progress again,
@@ -39,7 +32,6 @@
 	syncProgressRecheckDelay    = 12 * time.Second
 	waitL1OriginPollingInterval = 3 * time.Second
 	defaultWaitL1OriginTimeout  = 3 * time.Minute
->>>>>>> 2644e607
 
 	// Request urls.
 	sidecarsRequestURL = "eth/v1/beacon/blob_sidecars/%d"
