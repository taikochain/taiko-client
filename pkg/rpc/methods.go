package rpc

import (
	"context"
	"errors"
	"fmt"
	"math/big"
	"time"

	"github.com/cenkalti/backoff/v4"
	ethereum "github.com/ethereum/go-ethereum"
	"github.com/ethereum/go-ethereum/accounts/abi/bind"
	"github.com/ethereum/go-ethereum/common"
	"github.com/ethereum/go-ethereum/common/hexutil"
	"github.com/ethereum/go-ethereum/core/rawdb"
	"github.com/ethereum/go-ethereum/core/types"
	"github.com/ethereum/go-ethereum/ethclient/gethclient"
	"github.com/ethereum/go-ethereum/log"
	"github.com/taikoxyz/taiko-client/bindings"
	"golang.org/x/sync/errgroup"
)

var (
	// errSyncing is returned when the L2 execution engine is syncing.
	errSyncing = errors.New("syncing")
	// syncProgressRecheckDelay is the time delay of rechecking the L2 execution engine's sync progress again,
	// if the previous check failed.
	syncProgressRecheckDelay       = 12 * time.Second
	waitL1OriginPollingInterval    = 3 * time.Second
	defaultWaitL1OriginTimeout     = 3 * time.Minute
<<<<<<< HEAD
	defaultMaxTransactionsPerblock = uint64(79) // hardcoded to 79, will need changing when circuits change
=======
	defaultMaxTransactionsPerBlock = uint64(79)
>>>>>>> dca8fee6
)

// ensureGenesisMatched fetches the L2 genesis block from TaikoL1 contract,
// and checks whether the fetched genesis is same to the node local genesis.
func (c *Client) ensureGenesisMatched(ctx context.Context) error {
	ctxWithTimeout, cancel := ctxWithTimeoutOrDefault(ctx, defaultTimeout)
	defer cancel()

	stateVars, err := c.GetProtocolStateVariables(&bind.CallOpts{Context: ctxWithTimeout})
	if err != nil {
		return err
	}

	// Fetch the genesis `BlockVerified` event.
	iter, err := c.TaikoL1.FilterBlockVerified(
		&bind.FilterOpts{Start: stateVars.GenesisHeight, End: &stateVars.GenesisHeight, Context: ctxWithTimeout},
		[]*big.Int{common.Big0},
		nil,
	)
	if err != nil {
		return err
	}

	// Fetch the node's genesis block.
	nodeGenesis, err := c.L2.HeaderByNumber(ctxWithTimeout, common.Big0)
	if err != nil {
		return err
	}

	for iter.Next() {
		l2GenesisHash := iter.Event.BlockHash

		log.Debug("Genesis hash", "node", nodeGenesis.Hash(), "TaikoL1", common.BytesToHash(l2GenesisHash[:]))

		// Node's genesis header and TaikoL1 contract's genesis header must match.
		if common.BytesToHash(l2GenesisHash[:]) != nodeGenesis.Hash() {
			return fmt.Errorf(
				"genesis header hash mismatch, node: %s, TaikoL1 contract: %s",
				nodeGenesis.Hash(),
				common.BytesToHash(l2GenesisHash[:]),
			)
		} else {
			return nil
		}
	}

	log.Warn("Genesis block not found in TaikoL1")

	return nil
}

// WaitTillL2ExecutionEngineSynced keeps waiting until the L2 execution engine is fully synced.
func (c *Client) WaitTillL2ExecutionEngineSynced(ctx context.Context) error {
	if ctx.Err() != nil {
		return ctx.Err()
	}
	return backoff.Retry(
		func() error {
			if ctx.Err() != nil {
				return ctx.Err()
			}
			progress, err := c.L2ExecutionEngineSyncProgress(ctx)
			if err != nil {
				log.Error("Fetch L2 execution engine sync progress error", "error", err)
				return err
			}

			if progress.SyncProgress != nil ||
				progress.CurrentBlockID == nil ||
				progress.HighestBlockID == nil ||
				progress.CurrentBlockID.Cmp(progress.HighestBlockID) < 0 {
				log.Info("L2 execution engine is syncing", "progress", progress)
				return errSyncing
			}

			return nil
		},
		backoff.WithMaxRetries(backoff.NewConstantBackOff(syncProgressRecheckDelay), 10),
	)
}

// LatestL2KnownL1Header fetches the L2 execution engine's latest known L1 header.
func (c *Client) LatestL2KnownL1Header(ctx context.Context) (*types.Header, error) {
	ctxWithTimeout, cancel := ctxWithTimeoutOrDefault(ctx, defaultTimeout)
	defer cancel()

	headL1Origin, err := c.L2.HeadL1Origin(ctxWithTimeout)
	if err != nil {
		switch err.Error() {
		case ethereum.NotFound.Error():
			return c.GetGenesisL1Header(ctxWithTimeout)
		default:
			return nil, err
		}
	}

	if headL1Origin == nil {
		return c.GetGenesisL1Header(ctxWithTimeout)
	}

	header, err := c.L1.HeaderByHash(ctxWithTimeout, headL1Origin.L1BlockHash)
	if err != nil {
		switch err.Error() {
		case ethereum.NotFound.Error():
			log.Warn("Latest L2 known L1 header not found, use genesis instead", "hash", headL1Origin.L1BlockHash)
			return c.GetGenesisL1Header(ctxWithTimeout)
		default:
			return nil, err
		}
	}

	log.Info("Latest L2 known L1 header", "height", header.Number, "hash", header.Hash())

	return header, nil
}

// GetGenesisL1Header fetches the L1 header that including L2 genesis block.
func (c *Client) GetGenesisL1Header(ctx context.Context) (*types.Header, error) {
	ctxWithTimeout, cancel := ctxWithTimeoutOrDefault(ctx, defaultTimeout)
	defer cancel()

	stateVars, err := c.GetProtocolStateVariables(&bind.CallOpts{Context: ctxWithTimeout})
	if err != nil {
		return nil, err
	}

	return c.L1.HeaderByNumber(ctxWithTimeout, new(big.Int).SetUint64(stateVars.GenesisHeight))
}

// L2ParentByBlockId fetches the block header from L2 execution engine with the largest block id that
// smaller than the given `blockId`.
func (c *Client) L2ParentByBlockId(ctx context.Context, blockID *big.Int) (*types.Header, error) {
	ctxWithTimeout, cancel := ctxWithTimeoutOrDefault(ctx, defaultTimeout)
	defer cancel()

	parentBlockId := new(big.Int).Sub(blockID, common.Big1)

	log.Debug("Get parent block by block ID", "parentBlockId", parentBlockId)

	if parentBlockId.Cmp(common.Big0) == 0 {
		return c.L2.HeaderByNumber(ctxWithTimeout, common.Big0)
	}

	l1Origin, err := c.L2.L1OriginByID(ctxWithTimeout, parentBlockId)
	if err != nil {
		return nil, err
	}

	log.Debug("Parent block L1 origin", "l1Origin", l1Origin, "parentBlockId", parentBlockId)

	return c.L2.HeaderByHash(ctxWithTimeout, l1Origin.L2BlockHash)
}

// WaitL1Origin keeps waiting until the L1Origin with given block ID appears on the L2 execution engine.
func (c *Client) WaitL1Origin(ctx context.Context, blockID *big.Int) (*rawdb.L1Origin, error) {
	var (
		l1Origin *rawdb.L1Origin
		err      error
	)

	ticker := time.NewTicker(waitL1OriginPollingInterval)
	defer ticker.Stop()

	var (
		ctxWithTimeout = ctx
		cancel         context.CancelFunc
	)
	if _, ok := ctx.Deadline(); !ok {
		ctxWithTimeout, cancel = context.WithTimeout(ctx, defaultWaitL1OriginTimeout)
		defer cancel()
	}

	log.Debug("Start fetching L1Origin from L2 execution engine", "blockID", blockID)
	for ; true; <-ticker.C {
		if ctxWithTimeout.Err() != nil {
			return nil, ctxWithTimeout.Err()
		}

		l1Origin, err = c.L2.L1OriginByID(ctxWithTimeout, blockID)
		if err != nil {
			log.Debug("L1Origin from L2 execution engine not found, keep retrying", "blockID", blockID, "error", err)
			continue
		}

		if l1Origin == nil {
			continue
		}

		return l1Origin, nil
	}

	return nil, fmt.Errorf("failed to fetch L1Origin from L2 execution engine, blockID: %d", blockID)
}

// GetPoolContent fetches the transactions list from L2 execution engine's transactions pool with given
// upper limit.
func (c *Client) GetPoolContent(
	ctx context.Context,
	beneficiary common.Address,
	baseFee *big.Int,
	blockMaxGasLimit uint32,
	maxBytesPerTxList uint64,
	locals []common.Address,
	maxTransactionsLists uint64,
) ([]types.Transactions, error) {
	ctxWithTimeout, cancel := ctxWithTimeoutOrDefault(ctx, defaultTimeout)
	defer cancel()

	var localsArg []string
	for _, local := range locals {
		localsArg = append(localsArg, local.Hex())
	}

	var result []types.Transactions
	err := c.L2RawRPC.CallContext(
		ctxWithTimeout,
		&result,
		"taiko_txPoolContent",
		beneficiary,
		baseFee,
<<<<<<< HEAD
		defaultMaxTransactionsPerblock,
=======
		defaultMaxTransactionsPerBlock,
>>>>>>> dca8fee6
		blockMaxGasLimit,
		maxBytesPerTxList,
		localsArg,
		maxTransactionsLists,
	)

	return result, err
}

// L2AccountNonce fetches the nonce of the given L2 account at a specified height.
func (c *Client) L2AccountNonce(
	ctx context.Context,
	account common.Address,
	height *big.Int,
) (uint64, error) {
	ctxWithTimeout, cancel := ctxWithTimeoutOrDefault(ctx, defaultTimeout)
	defer cancel()

	var result hexutil.Uint64
	err := c.L2RawRPC.CallContext(ctxWithTimeout, &result, "eth_getTransactionCount", account, hexutil.EncodeBig(height))
	return uint64(result), err
}

// L2SyncProgress represents the sync progress of a L2 execution engine, `ethereum.SyncProgress` is used to check
// the sync progress of verified blocks, and block IDs are used to check the sync progress of pending blocks.
type L2SyncProgress struct {
	*ethereum.SyncProgress
	CurrentBlockID *big.Int
	HighestBlockID *big.Int
}

// L2ExecutionEngineSyncProgress fetches the sync progress of the given L2 execution engine.
func (c *Client) L2ExecutionEngineSyncProgress(ctx context.Context) (*L2SyncProgress, error) {
	ctxWithTimeout, cancel := ctxWithTimeoutOrDefault(ctx, defaultTimeout)
	defer cancel()

	var (
		progress = new(L2SyncProgress)
		err      error
	)
	g, ctx := errgroup.WithContext(ctxWithTimeout)

	g.Go(func() error {
		progress.SyncProgress, err = c.L2.SyncProgress(ctx)
		return err
	})
	g.Go(func() error {
		stateVars, err := c.GetProtocolStateVariables(&bind.CallOpts{Context: ctx})
		if err != nil {
			return err
		}
		progress.HighestBlockID = new(big.Int).SetUint64(stateVars.NumBlocks - 1)
		return nil
	})
	g.Go(func() error {
		headL1Origin, err := c.L2.HeadL1Origin(ctx)
		if err != nil {
			switch err.Error() {
			case ethereum.NotFound.Error():
				// There is only genesis block in the L2 execution engine, or it has not started
				// syncing the pending blocks yet.
				progress.CurrentBlockID = common.Big0
				return nil
			default:
				return err
			}
		}
		progress.CurrentBlockID = headL1Origin.BlockID
		return nil
	})

	if err := g.Wait(); err != nil {
		return nil, err
	}

	return progress, nil
}

// GetProtocolStateVariables gets the protocol states from TaikoL1 contract.
func (c *Client) GetProtocolStateVariables(opts *bind.CallOpts) (*bindings.TaikoDataStateVariables, error) {
	var (
		ctxWithTimeout context.Context
		cancel         context.CancelFunc
	)
	if opts != nil && opts.Context != nil {
		if _, ok := opts.Context.Deadline(); !ok {
			ctxWithTimeout, cancel = context.WithTimeout(opts.Context, defaultWaitReceiptTimeout)
			defer cancel()
			opts.Context = ctxWithTimeout
		}
	} else {
		ctxWithTimeout, cancel = context.WithTimeout(context.Background(), defaultWaitReceiptTimeout)
		defer cancel()
		opts = &bind.CallOpts{Context: ctxWithTimeout}
	}

	return GetProtocolStateVariables(c.TaikoL1, opts)
}

// GetStorageRoot returns a contract's storage root at the given height.
func (c *Client) GetStorageRoot(
	ctx context.Context,
	gethclient *gethclient.Client,
	contract common.Address,
	height *big.Int,
) (common.Hash, error) {
	ctxWithTimeout, cancel := ctxWithTimeoutOrDefault(ctx, defaultTimeout)
	defer cancel()

	proof, err := gethclient.GetProof(
		ctxWithTimeout,
		contract,
		[]string{"0x0000000000000000000000000000000000000000000000000000000000000000"},
		height,
	)
	if err != nil {
		return common.Hash{}, err
	}

	return proof.StorageHash, nil
}

// CheckL1ReorgFromL2EE checks whether the L1 chain has been reorged from the L1Origin records in L2 EE,
// if so, returns the l1Current cursor and L2 blockID that need to reset to.
func (c *Client) CheckL1ReorgFromL2EE(ctx context.Context, blockID *big.Int) (bool, *types.Header, *big.Int, error) {
	var (
		reorged          bool
		l1CurrentToReset *types.Header
		blockIDToReset   *big.Int
	)
	for {
		ctxWithTimeout, cancel := ctxWithTimeoutOrDefault(ctx, defaultTimeout)
		defer cancel()

		if blockID.Cmp(common.Big0) == 0 {
			stateVars, err := c.TaikoL1.GetStateVariables(&bind.CallOpts{Context: ctxWithTimeout})
			if err != nil {
				return false, nil, nil, err
			}

			if l1CurrentToReset, err = c.L1.HeaderByNumber(
				ctxWithTimeout,
				new(big.Int).SetUint64(stateVars.GenesisHeight),
			); err != nil {
				return false, nil, nil, err
			}

			blockIDToReset = blockID
			break
		}

		l1Origin, err := c.L2.L1OriginByID(ctxWithTimeout, blockID)
		if err != nil {
			if err.Error() == ethereum.NotFound.Error() {
				log.Info("L1Origin not found", "blockID", blockID)

				// If the L2 EE is just synced through P2P, there is a chance that the EE do not have
				// the chain head L1Origin information recorded.
				justSyncedByP2P, err := c.IsJustSyncedByP2P(ctxWithTimeout)
				if err != nil {
					return false,
						nil,
						nil,
						fmt.Errorf("failed to check whether the L2 execution engine has just finished a P2P sync: %w", err)
				}

				log.Info(
					"Check whether the L2 execution engine has just finished a P2P sync",
					"justSyncedByP2P",
					justSyncedByP2P,
				)

				if justSyncedByP2P {
					return false, nil, nil, nil
				}

				log.Info("Reorg detected due to L1Origin not found", "blockID", blockID)
				reorged = true
				blockID = new(big.Int).Sub(blockID, common.Big1)
				continue
			}
			return false, nil, nil, err
		}

		l1Header, err := c.L1.HeaderByNumber(ctxWithTimeout, l1Origin.L1BlockHeight)
		if err != nil {
			if err.Error() == ethereum.NotFound.Error() {
				continue
			}
			return false, nil, nil, fmt.Errorf("failed to fetch L1 header (%d): %w", l1Origin.L1BlockHeight, err)
		}

		if l1Header.Hash() != l1Origin.L1BlockHash {
			log.Info(
				"Reorg detected",
				"blockID", blockID,
				"l1Height", l1Origin.L1BlockHeight,
				"l1HashOld", l1Origin.L1BlockHash,
				"l1HashNew", l1Header.Hash(),
			)
			reorged = true
			blockID = new(big.Int).Sub(blockID, common.Big1)
			continue
		}

		l1CurrentToReset = l1Header
		blockIDToReset = l1Origin.BlockID
		break
	}

	log.Debug(
		"Check L1 reorg from L2 EE",
		"reorged", reorged,
		"l1CurrentToResetNumber", l1CurrentToReset.Number,
		"l1CurrentToResetHash", l1CurrentToReset.Hash(),
		"blockIDToReset", blockIDToReset,
	)

	return reorged, l1CurrentToReset, blockIDToReset, nil
}

// CheckL1ReorgFromL1Cursor checks whether the L1 chain has been reorged from the given l1Current cursor,
// if so, returns the l1Current cursor that need to reset to.
func (c *Client) CheckL1ReorgFromL1Cursor(
	ctx context.Context,
	l1Current *types.Header,
	genesisHeightL1 uint64,
) (bool, *types.Header, *big.Int, error) {
	var (
		reorged          bool
		l1CurrentToReset *types.Header
	)
	for {
		ctxWithTimeout, cancel := ctxWithTimeoutOrDefault(ctx, defaultTimeout)
		defer cancel()

		if l1Current.Number.Uint64() <= genesisHeightL1 {
			newL1Current, err := c.L1.HeaderByNumber(ctxWithTimeout, new(big.Int).SetUint64(genesisHeightL1))
			if err != nil {
				return false, nil, nil, err
			}

			l1CurrentToReset = newL1Current
			break
		}

		l1Header, err := c.L1.BlockByNumber(ctxWithTimeout, l1Current.Number)
		if err != nil {
			if err.Error() == ethereum.NotFound.Error() {
				continue
			}

			return false, nil, nil, err
		}

		if l1Header.Hash() != l1Current.Hash() {
			log.Info(
				"Reorg detected",
				"l1Height", l1Current.Number,
				"l1HashOld", l1Current.Hash(),
				"l1HashNew", l1Header.Hash(),
			)
			reorged = true
			if l1Current, err = c.L1.HeaderByHash(ctxWithTimeout, l1Current.ParentHash); err != nil {
				return false, nil, nil, err
			}
			continue
		}

		l1CurrentToReset = l1Current
		break
	}

	log.Debug(
		"Check L1 reorg from l1Current cursor",
		"reorged", reorged,
		"l1CurrentToResetNumber", l1CurrentToReset.Number,
		"l1CurrentToResetHash", l1CurrentToReset.Hash(),
	)

	return reorged, l1CurrentToReset, nil, nil
}

// IsJustSyncedByP2P checks whether the given L2 execution engine has just finished a P2P
// sync.
func (c *Client) IsJustSyncedByP2P(ctx context.Context) (bool, error) {
	ctxWithTimeout, cancel := ctxWithTimeoutOrDefault(ctx, defaultTimeout)
	defer cancel()

	l2Head, err := c.L2.HeaderByNumber(ctxWithTimeout, nil)
	if err != nil {
		return false, err
	}

	if _, err = c.L2.L1OriginByID(ctxWithTimeout, l2Head.Number); err != nil {
		if err.Error() == ethereum.NotFound.Error() {
			return true, nil
		}

		return false, err
	}

	return false, nil
}<|MERGE_RESOLUTION|>--- conflicted
+++ resolved
@@ -28,11 +28,7 @@
 	syncProgressRecheckDelay       = 12 * time.Second
 	waitL1OriginPollingInterval    = 3 * time.Second
 	defaultWaitL1OriginTimeout     = 3 * time.Minute
-<<<<<<< HEAD
-	defaultMaxTransactionsPerblock = uint64(79) // hardcoded to 79, will need changing when circuits change
-=======
-	defaultMaxTransactionsPerBlock = uint64(79)
->>>>>>> dca8fee6
+	defaultMaxTransactionsPerBlock = uint64(79) // hardcoded to 79, will need changing when circuits change
 )
 
 // ensureGenesisMatched fetches the L2 genesis block from TaikoL1 contract,
@@ -253,11 +249,7 @@
 		"taiko_txPoolContent",
 		beneficiary,
 		baseFee,
-<<<<<<< HEAD
-		defaultMaxTransactionsPerblock,
-=======
 		defaultMaxTransactionsPerBlock,
->>>>>>> dca8fee6
 		blockMaxGasLimit,
 		maxBytesPerTxList,
 		localsArg,
