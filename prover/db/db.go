--- conflicted
+++ resolved
@@ -12,11 +12,6 @@
 	BlockKeyPrefix = "block-"
 )
 
-<<<<<<< HEAD
-// BuildBlockKey returns the database key for the given block ID.
-func BuildBlockKey(blockID string) []byte {
-	return []byte(fmt.Sprintf("%v%v", BlockKeyPrefix, blockID))
-=======
 type SignedBlockData struct {
 	BlockID   *big.Int
 	BlockHash common.Hash
@@ -50,5 +45,4 @@
 		BlockHash: common.BytesToHash(v[0]),
 		Signature: common.Bytes2Hex(v[1]),
 	}
->>>>>>> c7e899d5
 }