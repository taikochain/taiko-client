package prover

import (
	"context"
	"crypto/ecdsa"
	"errors"
	"fmt"
	"math/big"
	"net/http"
	"sync"
	"time"

	"github.com/cenkalti/backoff/v4"
	"github.com/ethereum/go-ethereum"
	"github.com/ethereum/go-ethereum/accounts/abi/bind"
	"github.com/ethereum/go-ethereum/common"
	"github.com/ethereum/go-ethereum/core/types"
	"github.com/ethereum/go-ethereum/crypto"
	"github.com/ethereum/go-ethereum/ethdb"
	"github.com/ethereum/go-ethereum/ethdb/leveldb"
	"github.com/ethereum/go-ethereum/event"
	"github.com/ethereum/go-ethereum/log"
	"github.com/taikoxyz/taiko-client/bindings"
	"github.com/taikoxyz/taiko-client/bindings/encoding"
	"github.com/taikoxyz/taiko-client/metrics"
	eventIterator "github.com/taikoxyz/taiko-client/pkg/chain_iterator/event_iterator"
	"github.com/taikoxyz/taiko-client/pkg/rpc"
	capacity "github.com/taikoxyz/taiko-client/prover/capacity_manager"
	guardianproversender "github.com/taikoxyz/taiko-client/prover/guardian_prover_sender"
	proofProducer "github.com/taikoxyz/taiko-client/prover/proof_producer"
	proofSubmitter "github.com/taikoxyz/taiko-client/prover/proof_submitter"
	"github.com/taikoxyz/taiko-client/prover/server"
	"github.com/urfave/cli/v2"
)

var (
	errNoCapacity   = errors.New("no prover capacity available")
	errTierNotFound = errors.New("tier not found")
)

// Prover keep trying to prove new proposed blocks valid/invalid.
type Prover struct {
	// Configurations
	cfg              *Config
	proverAddress    common.Address
	proverPrivateKey *ecdsa.PrivateKey

	// Clients
	rpc *rpc.Client

	// Prover Server
	srv *server.ProverServer

	// Guardian prover heartbeat and block sending related
	guardianProverSender guardianproversender.BlockSenderHeartbeater

	// Contract configurations
	protocolConfigs *bindings.TaikoDataConfig

	// States
	latestVerifiedL1Height uint64
	lastHandledBlockID     uint64
	genesisHeightL1        uint64
	l1Current              *types.Header
	reorgDetectedFlag      bool
	tiers                  []*rpc.TierProviderTierWithID

	// Proof submitters
	proofSubmitters []proofSubmitter.Submitter
	proofContester  proofSubmitter.Contester

	// Subscriptions
	blockProposedCh        chan *bindings.TaikoL1ClientBlockProposed
	blockProposedSub       event.Subscription
	transitionProvedCh     chan *bindings.TaikoL1ClientTransitionProved
	transitionProvedSub    event.Subscription
	transitionContestedCh  chan *bindings.TaikoL1ClientTransitionContested
	transitionContestedSub event.Subscription
	blockVerifiedCh        chan *bindings.TaikoL1ClientBlockVerified
	blockVerifiedSub       event.Subscription
	proofWindowExpiredCh   chan *bindings.TaikoL1ClientBlockProposed
	proveNotify            chan struct{}

	// Proof related
	proofGenerationCh chan *proofProducer.ProofWithHeader

	// Concurrency guards
	proposeConcurrencyGuard     chan struct{}
	submitProofConcurrencyGuard chan struct{}

	// Capacity-related configs
	capacityManager *capacity.CapacityManager

	ctx context.Context
	wg  sync.WaitGroup
}

// InitFromCli initializes the given prover instance based on the command line flags.
func (p *Prover) InitFromCli(ctx context.Context, c *cli.Context) error {
	cfg, err := NewConfigFromCliContext(c)
	if err != nil {
		return err
	}

	return InitFromConfig(ctx, p, cfg)
}

// InitFromConfig initializes the prover instance based on the given configurations.
func InitFromConfig(ctx context.Context, p *Prover, cfg *Config) (err error) {
	p.cfg = cfg
	p.ctx = ctx
	p.capacityManager = capacity.New(cfg.Capacity)
	p.proverPrivateKey = cfg.L1ProverPrivKey

	// Clients
	if p.rpc, err = rpc.NewClient(p.ctx, &rpc.ClientConfig{
		L1Endpoint:            cfg.L1WsEndpoint,
		L2Endpoint:            cfg.L2WsEndpoint,
		TaikoL1Address:        cfg.TaikoL1Address,
		TaikoL2Address:        cfg.TaikoL2Address,
		TaikoTokenAddress:     cfg.TaikoTokenAddress,
		GuardianProverAddress: cfg.GuardianProverAddress,
		RetryInterval:         cfg.BackOffRetryInterval,
		Timeout:               cfg.RPCTimeout,
		BackOffMaxRetrys:      new(big.Int).SetUint64(p.cfg.BackOffMaxRetrys),
	}); err != nil {
		return err
	}

	// Configs
	protocolConfigs, err := p.rpc.TaikoL1.GetConfig(&bind.CallOpts{Context: ctx})
	if err != nil {
		return fmt.Errorf("failed to get protocol configs: %w", err)
	}
	p.protocolConfigs = &protocolConfigs

	log.Info("Protocol configs", "configs", p.protocolConfigs)

	p.proverAddress = crypto.PubkeyToAddress(p.cfg.L1ProverPrivKey.PublicKey)

	chBufferSize := p.protocolConfigs.BlockMaxProposals
	p.blockProposedCh = make(chan *bindings.TaikoL1ClientBlockProposed, chBufferSize)
	p.blockVerifiedCh = make(chan *bindings.TaikoL1ClientBlockVerified, chBufferSize)
	p.transitionProvedCh = make(chan *bindings.TaikoL1ClientTransitionProved, chBufferSize)
	p.transitionContestedCh = make(chan *bindings.TaikoL1ClientTransitionContested, chBufferSize)
	p.proofGenerationCh = make(chan *proofProducer.ProofWithHeader, chBufferSize)
	p.proofWindowExpiredCh = make(chan *bindings.TaikoL1ClientBlockProposed, chBufferSize)
	p.proveNotify = make(chan struct{}, 1)
	if err := p.initL1Current(cfg.StartingBlockID); err != nil {
		return fmt.Errorf("initialize L1 current cursor error: %w", err)
	}

	// Concurrency guards
	p.proposeConcurrencyGuard = make(chan struct{}, cfg.Capacity)
	p.submitProofConcurrencyGuard = make(chan struct{}, cfg.Capacity)

	// Protocol proof tiers
	if p.tiers, err = p.rpc.GetTiers(ctx); err != nil {
		return err
	}

	// Proof submitters
	for _, tier := range p.tiers {
		var (
			producer  proofProducer.ProofProducer
			submitter proofSubmitter.Submitter
		)
		switch tier.ID {
		case encoding.TierOptimisticID:
			producer = &proofProducer.OptimisticProofProducer{DummyProofProducer: new(proofProducer.DummyProofProducer)}
		case encoding.TierSgxID:
			producer = &proofProducer.SGXProofProducer{DummyProofProducer: new(proofProducer.DummyProofProducer)}
		case encoding.TierSgxAndPseZkevmID:
			zkEvmRpcdProducer, err := proofProducer.NewZkevmRpcdProducer(
				cfg.ZKEvmRpcdEndpoint,
				cfg.ZkEvmRpcdParamsPath,
				cfg.L1HttpEndpoint,
				cfg.L2HttpEndpoint,
				true,
				p.protocolConfigs,
			)
			if err != nil {
				return err
			}
			if p.cfg.Dummy {
				zkEvmRpcdProducer.DummyProofProducer = new(proofProducer.DummyProofProducer)
			}
			producer = zkEvmRpcdProducer
		case encoding.TierGuardianID:
			producer = &proofProducer.GuardianProofProducer{DummyProofProducer: new(proofProducer.DummyProofProducer)}
		}

		if submitter, err = proofSubmitter.New(
			p.rpc,
			producer,
			p.proofGenerationCh,
			p.cfg.TaikoL2Address,
			p.cfg.L1ProverPrivKey,
			p.cfg.Graffiti,
			p.cfg.ProofSubmissionMaxRetry,
			p.cfg.BackOffRetryInterval,
			p.cfg.WaitReceiptTimeout,
			p.cfg.ProveBlockGasLimit,
			p.cfg.ProveBlockTxReplacementMultiplier,
			p.cfg.ProveBlockMaxTxGasTipCap,
		); err != nil {
			return err
		}

		p.proofSubmitters = append(p.proofSubmitters, submitter)
	}

	// Proof contester
	p.proofContester, err = proofSubmitter.NewProofContester(
		p.rpc,
		p.cfg.L1ProverPrivKey,
		p.cfg.ProveBlockGasLimit,
		p.cfg.ProveBlockTxReplacementMultiplier,
		p.cfg.ProveBlockMaxTxGasTipCap,
		p.cfg.ProofSubmissionMaxRetry,
		p.cfg.BackOffRetryInterval,
		p.cfg.WaitReceiptTimeout,
		p.cfg.Graffiti,
	)
	if err != nil {
		return err
	}

	// levelDB
	var db ethdb.KeyValueStore
	if cfg.DatabasePath != "" {
		if db, err = leveldb.New(
			cfg.DatabasePath,
			int(cfg.DatabaseCacheSize),
			16, // Minimum number of files handles is 16 in leveldb.
			"taiko",
			false,
		); err != nil {
			return err
		}
	}

	// Prover server
	proverServerOpts := &server.NewProverServerOpts{
		ProverPrivateKey:         p.cfg.L1ProverPrivKey,
		MinOptimisticTierFee:     p.cfg.MinOptimisticTierFee,
		MinSgxTierFee:            p.cfg.MinSgxTierFee,
		MinPseZkevmTierFee:       p.cfg.MinPseZkevmTierFee,
		MinSgxAndPseZkevmTierFee: p.cfg.MinSgxAndPseZkevmTierFee,
		MaxExpiry:                p.cfg.MaxExpiry,
		MaxBlockSlippage:         p.cfg.MaxBlockSlippage,
		CapacityManager:          p.capacityManager,
		TaikoL1Address:           p.cfg.TaikoL1Address,
		AssignmentHookAddress:    p.cfg.AssignmentHookAddress,
		Rpc:                      p.rpc,
		LivenessBond:             protocolConfigs.LivenessBond,
		IsGuardian:               p.IsGuardianProver(),
		DB:                       db,
	}
<<<<<<< HEAD

	if p.IsGuardianProver() {
		proverServerOpts.ProverPrivateKey = p.cfg.GuardianProverPrivateKey

		p.guardianProverSender = guardianproversender.NewGuardianProverBlockSender(
			p.cfg.GuardianProverPrivateKey,
			p.cfg.GuardianProverHealthCheckServerEndpoint,
			db,
			p.rpc,
			p.proverAddress,
		)
	}
=======
>>>>>>> 657f0e42

	if p.srv, err = server.New(proverServerOpts); err != nil {
		return err
	}

	return nil
}

// setApprovalAmount will set the allowance on the TaikoToken contract for the
// configured proverAddress as owner and the TaikoL1 contract as spender,
// if flag is provided for allowance.
func (p *Prover) setApprovalAmount(ctx context.Context) error {
	if p.cfg.Allowance == nil || p.cfg.Allowance.Cmp(common.Big0) != 1 {
		log.Info("Skipping setting approval, `--prover.allowance` flag not set")
		return nil
	}

	allowance, err := p.rpc.TaikoToken.Allowance(
		&bind.CallOpts{Context: ctx},
		p.proverAddress,
		p.cfg.TaikoL1Address,
	)
	if err != nil {
		return err
	}

	log.Info("Existing allowance for TaikoL1 contract", "allowance", allowance.String())

	if allowance.Cmp(p.cfg.Allowance) >= 0 {
		log.Info(
			"Skipping setting allowance, allowance already greater or equal",
			"allowance", allowance.String(),
			"approvalAmount", p.cfg.Allowance.String(),
		)
		return nil
	}

	opts, err := bind.NewKeyedTransactorWithChainID(
		p.cfg.L1ProverPrivKey,
		p.rpc.L1ChainID,
	)
	if err != nil {
		return err
	}
	opts.Context = ctx

	log.Info("Approving TaikoL1 for taiko token", "allowance", p.cfg.Allowance.String())

	tx, err := p.rpc.TaikoToken.Approve(
		opts,
		p.cfg.TaikoL1Address,
		p.cfg.Allowance,
	)
	if err != nil {
		return err
	}

	receipt, err := rpc.WaitReceipt(ctx, p.rpc.L1, tx)
	if err != nil {
		return err
	}

	log.Info("Approved TaikoL1 for taiko token", "txHash", receipt.TxHash.Hex())

	if allowance, err = p.rpc.TaikoToken.Allowance(
		&bind.CallOpts{Context: ctx},
		p.proverAddress,
		p.cfg.TaikoL1Address,
	); err != nil {
		return err
	}

	log.Info("New allowance for TaikoL1 contract", "allowance", allowance.String())

	return nil
}

// Start starts the main loop of the L2 block prover.
func (p *Prover) Start() error {
	p.wg.Add(1)
	p.initSubscription()

	go func() {
		if err := p.setApprovalAmount(p.ctx); err != nil {
			log.Crit("Failed to set approval amount", "error", err)
		}
		if err := p.srv.Start(fmt.Sprintf(":%v", p.cfg.HTTPServerPort)); !errors.Is(err, http.ErrServerClosed) {
			log.Crit("Failed to start http server", "error", err)
		}
	}()

	if p.IsGuardianProver() {
		p.wg.Add(1)
		go p.heartbeatInterval(p.ctx)
	}

	go p.eventLoop()

	return nil
}

// eventLoop starts the main loop of Taiko prover.
func (p *Prover) eventLoop() {
	defer func() {
		p.wg.Done()
	}()

	// reqProving requests performing a proving operation, won't block
	// if we are already proving.
	reqProving := func() {
		select {
		case p.proveNotify <- struct{}{}:
		default:
		}
	}

	// If there is too many (TaikoData.Config.blockMaxProposals) pending blocks in TaikoL1 contract, there will be no new
	// BlockProposed temporarily, so except the BlockProposed subscription, we need another trigger to start
	// fetching the proposed blocks.
	forceProvingTicker := time.NewTicker(15 * time.Second)
	defer forceProvingTicker.Stop()

	// Call reqProving() right away to catch up with the latest state.
	reqProving()

	for {
		select {
		case <-p.ctx.Done():
			return
		case proofWithHeader := <-p.proofGenerationCh:
			p.submitProofOp(p.ctx, proofWithHeader)
		case <-p.proveNotify:
			if err := p.proveOp(); err != nil {
				log.Error("Prove new blocks error", "error", err)
			}
		case e := <-p.blockVerifiedCh:
			if err := p.onBlockVerified(p.ctx, e); err != nil {
				log.Error("Handle BlockVerified event error", "error", err)
			}
		case e := <-p.transitionProvedCh:
			if err := p.onTransitionProved(p.ctx, e); err != nil {
				log.Error("Handle TransitionProved event error", "error", err)
			}
		case e := <-p.transitionContestedCh:
			if err := p.onTransitionContested(p.ctx, e); err != nil {
				log.Error("Handle TransitionContested event error", "error", err)
			}
		case e := <-p.proofWindowExpiredCh:
			if err := p.onProvingWindowExpired(p.ctx, e); err != nil {
				log.Error("Handle provingWindow expired event error", "error", err)
			}
		case <-p.blockProposedCh:
			reqProving()
		case <-forceProvingTicker.C:
			reqProving()
		}
	}
}

// Close closes the prover instance.
func (p *Prover) Close(ctx context.Context) {
	p.closeSubscription()

	if p.guardianProverSender != nil {
		if err := p.guardianProverSender.Close(); err != nil {
			log.Error("failed to close database connection", "error", err)
		}
	}

	if err := p.srv.Shutdown(ctx); err != nil {
		log.Error("Failed to shut down prover server", "error", err)
	}
	p.wg.Wait()
}

// proveOp iterates through BlockProposed events
func (p *Prover) proveOp() error {
	firstTry := true

	for firstTry || p.reorgDetectedFlag {
		p.reorgDetectedFlag = false
		firstTry = false

		iter, err := eventIterator.NewBlockProposedIterator(p.ctx, &eventIterator.BlockProposedIteratorConfig{
			Client:               p.rpc.L1,
			TaikoL1:              p.rpc.TaikoL1,
			StartHeight:          new(big.Int).SetUint64(p.l1Current.Number.Uint64()),
			OnBlockProposedEvent: p.onBlockProposed,
		})
		if err != nil {
			log.Error("Failed to start event iterator", "event", "BlockProposed", "error", err)
			return err
		}

		if err := iter.Iter(); err != nil {
			return err
		}
	}

	return nil
}

// onBlockProposed tries to prove that the newly proposed block is valid/invalid.
func (p *Prover) onBlockProposed(
	ctx context.Context,
	event *bindings.TaikoL1ClientBlockProposed,
	end eventIterator.EndBlockProposedEventIterFunc,
) error {
	// If we are operating as a guardian prover,
	// we should sign all seen proposed blocks as soon as possible.
	go func() {
		if !p.IsGuardianProver() {
			return
		}
		if err := p.guardianProverSender.SignAndSendBlock(ctx, event.BlockId); err != nil {
			log.Error("Guardian prover unable to sign block", "blockID", event.BlockId, "error", err)
		}
	}()

	// If there are newly generated proofs, we need to submit them as soon as possible.
	if len(p.proofGenerationCh) > 0 {
		log.Info("onBlockProposed early return", "proofGenerationChannelLength", len(p.proofGenerationCh))
		end()
		return nil
	}

	// Wait for the corresponding L2 block being mined.
	if _, err := p.rpc.WaitL1Origin(ctx, event.BlockId); err != nil {
		return fmt.Errorf("failed to wait L1Origin (eventID %d): %w", event.BlockId, err)
	}

	// Check whether the L2 EE's anchored L1 info, to see if the L1 chain has been reorged.
	reorged, l1CurrentToReset, lastHandledBlockIDToReset, err := p.rpc.CheckL1ReorgFromL2EE(
		ctx,
		new(big.Int).Sub(event.BlockId, common.Big1),
	)
	if err != nil {
		return fmt.Errorf("failed to check whether L1 chain was reorged from L2EE (eventID %d): %w", event.BlockId, err)
	}

	// Then check the l1Current cursor at first, to see if the L1 chain has been reorged.
	if !reorged {
		if reorged, l1CurrentToReset, lastHandledBlockIDToReset, err = p.rpc.CheckL1ReorgFromL1Cursor(
			ctx,
			p.l1Current,
			p.genesisHeightL1,
		); err != nil {
			return fmt.Errorf(
				"failed to check whether L1 chain was reorged from l1Current (eventID %d): %w",
				event.BlockId,
				err,
			)
		}
	}

	if reorged {
		log.Info(
			"Reset L1Current cursor due to reorg",
			"l1CurrentHeightOld", p.l1Current,
			"l1CurrentHeightNew", l1CurrentToReset.Number,
			"lastHandledBlockIDOld", p.lastHandledBlockID,
			"lastHandledBlockIDNew", lastHandledBlockIDToReset,
		)
		p.l1Current = l1CurrentToReset
		if lastHandledBlockIDToReset == nil {
			p.lastHandledBlockID = 0
		} else {
			p.lastHandledBlockID = lastHandledBlockIDToReset.Uint64()
		}
		p.reorgDetectedFlag = true
		end()
		return nil
	}

	if event.BlockId.Uint64() <= p.lastHandledBlockID {
		return nil
	}

	lastL1OriginHeader, err := p.rpc.L1.HeaderByNumber(ctx, new(big.Int).SetUint64(event.Meta.L1Height))
	if err != nil {
		return fmt.Errorf("failed to get L1 header, height %d: %w", event.Meta.L1Height, err)
	}

	if lastL1OriginHeader.Hash() != event.Meta.L1Hash {
		log.Warn(
			"L1 block hash mismatch due to L1 reorg",
			"height", event.Meta.L1Height,
			"lastL1OriginHeader", lastL1OriginHeader.Hash(),
			"l1HashInEvent", event.Meta.L1Hash,
		)

		return fmt.Errorf(
			"L1 block hash mismatch due to L1 reorg: %s != %s",
			lastL1OriginHeader.Hash(),
			event.Meta.L1Hash,
		)
	}

	log.Info(
		"Proposed block",
		"l1Height", event.Raw.BlockNumber,
		"l1Hash", event.Raw.BlockHash,
		"blockID", event.BlockId,
		"removed", event.Raw.Removed,
		"assignedProver", event.AssignedProver,
		"livenessBond", event.LivenessBond,
		"minTier", event.Meta.MinTier,
	)
	metrics.ProverReceivedProposedBlockGauge.Update(event.BlockId.Int64())

	// Move l1Current cursor.
	newL1Current, err := p.rpc.L1.HeaderByHash(ctx, event.Raw.BlockHash)
	if err != nil {
		return err
	}
	p.l1Current = newL1Current
	p.lastHandledBlockID = event.BlockId.Uint64()

	// Try generating a proof for the proposed block with the given backoff policy.
	go func() {
		if err := backoff.Retry(
			func() error {
				p.proposeConcurrencyGuard <- struct{}{}
				defer func() { <-p.proposeConcurrencyGuard }()

				if err := p.handleNewBlockProposedEvent(ctx, event); err != nil {
					log.Error(
						"Failed to handle BlockProposed event",
						"error", err,
						"blockID", event.BlockId,
						"minTier", event.Meta.MinTier,
						"maxRetrys", p.cfg.BackOffMaxRetrys,
					)
					return err
				}
				return nil
			},
			backoff.WithMaxRetries(backoff.NewConstantBackOff(p.cfg.BackOffRetryInterval), p.cfg.BackOffMaxRetrys),
		); err != nil {
			log.Error("Handle new BlockProposed event error", "error", err)
		}
	}()

	return nil
}

// handleNewBlockProposedEvent handles the new block proposed event.
func (p *Prover) handleNewBlockProposedEvent(ctx context.Context, e *bindings.TaikoL1ClientBlockProposed) error {
	// Check whether the block has been verified.
	isVerified, err := p.isBlockVerified(e.BlockId)
	if err != nil {
		return fmt.Errorf("failed to check if the current L2 block is verified: %w", err)
	}
	if isVerified {
		log.Info("📋 Block has been verified", "blockID", e.BlockId)
		return nil
	}

	// Check whether the block's proof is still needed.
	proofStatus, err := rpc.GetBlockProofStatus(
		p.ctx,
		p.rpc,
		e.BlockId,
		p.proverAddress,
	)
	if err != nil {
		return fmt.Errorf("failed to check whether the L2 block needs a new proof: %w", err)
	}

	if proofStatus.IsSubmitted {
		// If there is already a proof submitted and there is no need to contest
		// it, we skip proving this block here.
		if !proofStatus.Invalid {
			log.Info(
				"A valid proof has been submitted, skip proving",
				"blockID", e.BlockId,
				"parent", proofStatus.ParentHeader.Hash(),
			)
			return nil
		}

		// If there is an invalid proof, but current prover is not in contest mode, we skip proving this block.
		if !p.cfg.ContesterMode {
			log.Info(
				"An invalid proof has been submitted, but current prover is not in contest mode, skip proving",
				"blockID", e.BlockId,
				"parent", proofStatus.ParentHeader.Hash(),
			)
			return nil
		}

		// The proof submitted to protocol is invalid.
		return p.handleInvalidProof(
			ctx,
			e.BlockId,
			new(big.Int).SetUint64(e.Raw.BlockNumber),
			proofStatus.ParentHeader.Hash(),
			proofStatus.CurrentTransitionState.Contester,
			&e.Meta,
			proofStatus.CurrentTransitionState.Tier,
		)
	}

	provingWindow, err := p.getProvingWindow(e)
	if err != nil {
		return fmt.Errorf("failed to get proving window: %w", err)
	}

	var (
		now                    = uint64(time.Now().Unix())
		provingWindowExpiresAt = e.Meta.Timestamp + uint64(provingWindow.Seconds())
		provingWindowExpired   = now > provingWindowExpiresAt
		timeToExpire           = time.Duration(provingWindowExpiresAt-now) * time.Second
	)
	if provingWindowExpired {
		// If the proving window is expired, we need to check if the current prover is the assigned prover
		// at first, if yes, we should skip proving this block, if no, then we check if the current prover
		// wants to prove unassigned blocks.
		log.Info(
			"Proposed block's proving window has expired",
			"blockID", e.BlockId,
			"prover", e.AssignedProver,
			"expiresAt", provingWindowExpiresAt,
		)
		if e.AssignedProver == p.proverAddress {
			log.Warn(
				"Assigned prover is the current prover, but the proving window has expired, skip proving",
				"blockID", e.BlockId,
				"prover", e.AssignedProver,
				"expiresAt", provingWindowExpiresAt,
			)
			return nil
		}
		if !p.cfg.ProveUnassignedBlocks {
			log.Info(
				"Skip proving expired blocks",
				"blockID", e.BlockId,
				"prover", e.AssignedProver,
				"expiresAt", provingWindowExpiresAt,
			)
			return nil
		}
	} else {
		// If the proving window is not expired, we need to check if the current prover is the assigned prover,
		// if no and the current prover wants to prove unassigned blocks, then we should wait for its expiration.
		if e.AssignedProver != p.proverAddress {
			log.Info(
				"Proposed block is not provable",
				"blockID", e.BlockId,
				"prover", e.AssignedProver,
				"expiresAt", provingWindowExpiresAt,
				"timeToExpire", timeToExpire,
			)

			if p.cfg.ProveUnassignedBlocks {
				log.Info(
					"Add proposed block to wait for proof window expiration",
					"blockID", e.BlockId,
				)
				time.AfterFunc(
					// Add another 12 seconds, to ensure one more L1 block will be mined before the proof submission
					timeToExpire+12*time.Second,
					func() { p.proofWindowExpiredCh <- e },
				)
			}

			return nil
		}
	}

	log.Info(
		"Proposed block is provable",
		"blockID", e.BlockId,
		"prover", e.AssignedProver,
		"expiresAt", provingWindowExpiresAt,
		"minTier", e.Meta.MinTier,
	)

	metrics.ProverProofsAssigned.Inc(1)

	// Make sure to take a capacity before requesting proof.
	if err := p.takeOneCapacity(e.BlockId); err != nil {
		return err
	}

	if proofSubmitter := p.selectSubmitter(e.Meta.MinTier); proofSubmitter != nil {
		return proofSubmitter.RequestProof(ctx, e)
	}

	return nil
}

// handleInvalidProof handles the case when the proof submitted to protocol is invalid.
func (p *Prover) handleInvalidProof(
	ctx context.Context,
	blockID *big.Int,
	proposedIn *big.Int,
	parentHash common.Hash,
	contester common.Address,
	meta *bindings.TaikoDataBlockMetadata,
	tier uint16,
) error {
	// The proof submitted to protocol is invalid.
	log.Info(
		"Invalid proof detected",
		"blockID", blockID,
		"parent", parentHash,
	)

	// If there is no contester, we submit a contest to protocol.
	if contester == rpc.ZeroAddress {
		log.Info(
			"Try submitting a contest",
			"blockID", blockID,
			"parent", parentHash,
		)

		return p.proofContester.SubmitContest(ctx, blockID, proposedIn, parentHash, meta, tier)
	}

	log.Info(
		"Try submitting a higher tier proof",
		"blockID", blockID,
		"parent", parentHash,
	)

	// If there is already a contester, we try submitting a proof with a higher tier here.
	return p.requestProofByBlockID(blockID, proposedIn, tier+1, nil)
}

// submitProofOp performs a proof submission operation.
func (p *Prover) submitProofOp(ctx context.Context, proofWithHeader *proofProducer.ProofWithHeader) {
	go func() {
		p.submitProofConcurrencyGuard <- struct{}{}

		defer func() {
			<-p.submitProofConcurrencyGuard
			p.releaseOneCapacity(proofWithHeader.BlockID)
		}()

		if err := backoff.Retry(
			func() error {
				proofSubmitter := p.getSubmitterByTier(proofWithHeader.Tier)
				if proofSubmitter == nil {
					return nil
				}

				if err := proofSubmitter.SubmitProof(p.ctx, proofWithHeader); err != nil {
					log.Error("Submit proof error", "error", err)
					return err
				}

				return nil
			},
			backoff.WithMaxRetries(backoff.NewConstantBackOff(p.cfg.BackOffRetryInterval), p.cfg.BackOffMaxRetrys),
		); err != nil {
			log.Error("Submit proof error", "error", err)
		}
	}()
}

// onTransitionContested tries to submit a higher tier proof for the contested transition.
func (p *Prover) onTransitionContested(ctx context.Context, e *bindings.TaikoL1ClientTransitionContested) error {
	log.Info(
		"🗡 Transition contested",
		"blockID", e.BlockId,
		"parentHash", common.Bytes2Hex(e.Tran.ParentHash[:]),
		"hash", common.Bytes2Hex(e.Tran.BlockHash[:]),
		"signalRoot", common.BytesToHash(e.Tran.SignalRoot[:]),
		"contester", e.Contester,
		"bond", e.ContestBond,
	)

	// If this prover is not in contester mode, we simply output a log and return.
	if !p.cfg.ContesterMode {
		return nil
	}

	contestedTransition, err := p.rpc.TaikoL1.GetTransition(
		&bind.CallOpts{Context: ctx},
		e.BlockId.Uint64(),
		e.Tran.ParentHash,
	)
	if err != nil {
		return err
	}

	// Compare the contested transition to the block in local L2 canonical chain.
	isValidProof, err := p.isValidProof(
		ctx,
		e.BlockId,
		e.Tran.ParentHash,
		contestedTransition.BlockHash,
		contestedTransition.SignalRoot,
	)
	if err != nil {
		return err
	}
	if isValidProof {
		log.Info(
			"Contested transition is valid to local canonical chain, ignore the contest",
			"blockID", e.BlockId,
			"parentHash", common.Bytes2Hex(e.Tran.ParentHash[:]),
			"hash", common.Bytes2Hex(contestedTransition.BlockHash[:]),
			"signalRoot", common.BytesToHash(contestedTransition.SignalRoot[:]),
			"contester", e.Contester,
			"bond", e.ContestBond,
		)
		return nil
	}

	blockInfo, err := p.rpc.TaikoL1.GetBlock(&bind.CallOpts{Context: ctx}, e.BlockId.Uint64())
	if err != nil {
		return err
	}

	return p.requestProofByBlockID(e.BlockId, new(big.Int).SetUint64(blockInfo.ProposedIn), e.Tier+1, nil)
}

// onBlockVerified update the latestVerified block in current state, and cancels
// the block being proven if it's verified.
func (p *Prover) onBlockVerified(ctx context.Context, e *bindings.TaikoL1ClientBlockVerified) error {
	metrics.ProverLatestVerifiedIDGauge.Update(e.BlockId.Int64())

	p.latestVerifiedL1Height = e.Raw.BlockNumber

	log.Info(
		"New verified block",
		"blockID", e.BlockId,
		"hash", common.BytesToHash(e.BlockHash[:]),
		"signalRoot", common.BytesToHash(e.SignalRoot[:]),
		"assignedProver", e.AssignedProver,
		"prover", e.Prover,
	)

	return nil
}

// onTransitionProved verifies the proven block hash and will try contesting it if the block hash is wrong.
func (p *Prover) onTransitionProved(ctx context.Context, event *bindings.TaikoL1ClientTransitionProved) error {
	metrics.ProverReceivedProvenBlockGauge.Update(event.BlockId.Int64())

	// If the proof generation is cancellable, cancel it and release the capacity.
	proofSubmitter := p.getSubmitterByTier(event.Tier)
	if proofSubmitter != nil && proofSubmitter.Producer().Cancellable() {
		if err := proofSubmitter.Producer().Cancel(ctx, event.BlockId); err != nil {
			return err
		}
		// No need to check if the release is successful here, since this L2 block might
		// be assigned to other provers.
		p.capacityManager.ReleaseOneCapacity(event.BlockId.Uint64())
	}

	// If this prover is in contest mode, we check the validity of this proof and if it's invalid,
	// contest it with a higher tier proof.
	if !p.cfg.ContesterMode {
		return nil
	}

	isValidProof, err := p.isValidProof(
		ctx,
		event.BlockId,
		event.Tran.ParentHash,
		event.Tran.BlockHash,
		event.Tran.SignalRoot,
	)
	if err != nil {
		return err
	}
	if isValidProof {
		return nil
	}

	blockInfo, err := p.rpc.TaikoL1.GetBlock(&bind.CallOpts{Context: ctx}, event.BlockId.Uint64())
	if err != nil {
		return err
	}

	log.Info(
		"Contest a proven transition",
		"blockID", event.BlockId,
		"l1Height", blockInfo.ProposedIn,
		"tier", event.Tier,
		"parentHash", common.Bytes2Hex(event.Tran.ParentHash[:]),
		"blockHash", common.Bytes2Hex(event.Tran.BlockHash[:]),
		"signalRoot", common.Bytes2Hex(event.Tran.SignalRoot[:]),
	)

	return p.requestProofByBlockID(event.BlockId, new(big.Int).SetUint64(blockInfo.ProposedIn), event.Tier, event)
}

// Name returns the application name.
func (p *Prover) Name() string {
	return "prover"
}

// initL1Current initializes prover's L1Current cursor.
func (p *Prover) initL1Current(startingBlockID *big.Int) error {
	if err := p.rpc.WaitTillL2ExecutionEngineSynced(p.ctx); err != nil {
		return err
	}

	stateVars, err := p.rpc.GetProtocolStateVariables(&bind.CallOpts{Context: p.ctx})
	if err != nil {
		return err
	}
	p.genesisHeightL1 = stateVars.A.GenesisHeight

	if startingBlockID == nil {
		if stateVars.B.LastVerifiedBlockId == 0 {
			genesisL1Header, err := p.rpc.L1.HeaderByNumber(p.ctx, new(big.Int).SetUint64(stateVars.A.GenesisHeight))
			if err != nil {
				return err
			}

			p.l1Current = genesisL1Header
			return nil
		}

		startingBlockID = new(big.Int).SetUint64(stateVars.B.LastVerifiedBlockId)
	}

	log.Info("Init L1Current cursor", "startingBlockID", startingBlockID)

	latestVerifiedHeaderL1Origin, err := p.rpc.L2.L1OriginByID(p.ctx, startingBlockID)
	if err != nil {
		if err.Error() == ethereum.NotFound.Error() {
			log.Warn("Failed to find L1Origin for blockID, use latest L1 head instead", "blockID", startingBlockID)
			l1Head, err := p.rpc.L1.HeaderByNumber(p.ctx, nil)
			if err != nil {
				return err
			}

			p.l1Current = l1Head
			return nil
		}
		return err
	}

	if p.l1Current, err = p.rpc.L1.HeaderByHash(p.ctx, latestVerifiedHeaderL1Origin.L1BlockHash); err != nil {
		return err
	}

	return nil
}

// isBlockVerified checks whether the given L2 block has been verified.
func (p *Prover) isBlockVerified(id *big.Int) (bool, error) {
	stateVars, err := p.rpc.GetProtocolStateVariables(&bind.CallOpts{Context: p.ctx})
	if err != nil {
		return false, err
	}

	return id.Uint64() <= stateVars.B.LastVerifiedBlockId, nil
}

// initSubscription initializes all subscriptions in current prover instance.
func (p *Prover) initSubscription() {
	p.blockProposedSub = rpc.SubscribeBlockProposed(p.rpc.TaikoL1, p.blockProposedCh)
	p.blockVerifiedSub = rpc.SubscribeBlockVerified(p.rpc.TaikoL1, p.blockVerifiedCh)
	p.transitionProvedSub = rpc.SubscribeTransitionProved(p.rpc.TaikoL1, p.transitionProvedCh)
	p.transitionContestedSub = rpc.SubscribeTransitionContested(p.rpc.TaikoL1, p.transitionContestedCh)
}

// closeSubscription closes all subscriptions.
func (p *Prover) closeSubscription() {
	p.blockVerifiedSub.Unsubscribe()
	p.blockProposedSub.Unsubscribe()
	p.transitionProvedSub.Unsubscribe()
	p.transitionContestedSub.Unsubscribe()
}

// isValidProof checks if the given proof is a valid one, comparing to current L2 node canonical chain.
func (p *Prover) isValidProof(
	ctx context.Context,
	blockID *big.Int,
	parentHash common.Hash,
	blockHash common.Hash,
	signalRoot common.Hash,
) (bool, error) {
	parent, err := p.rpc.L2ParentByBlockId(ctx, blockID)
	if err != nil {
		return false, err
	}

	block, err := p.rpc.L2.BlockByNumber(ctx, blockID)
	if err != nil {
		return false, err
	}

	l2SignalService, err := p.rpc.TaikoL2.Resolve0(
		&bind.CallOpts{Context: ctx, BlockNumber: blockID},
		rpc.StringToBytes32("signal_service"),
		false,
	)
	if err != nil {
		return false, err
	}
	root, err := p.rpc.GetStorageRoot(
		ctx,
		p.rpc.L2GethClient,
		l2SignalService,
		blockID,
	)
	if err != nil {
		return false, err
	}

	return parent.Hash() == parentHash &&
		block.Hash() == blockHash &&
		root == signalRoot, nil
}

// requestProofByBlockID performs a proving operation for the given block.
func (p *Prover) requestProofByBlockID(
	blockID *big.Int,
	l1Height *big.Int,
	minTier uint16,
	// If this event is not nil, then the prover will try contesting the transition.
	transitionProvedEvent *bindings.TaikoL1ClientTransitionProved,
) error {
	// NOTE: since this callback function will only be called after a L2 block's proving window is expired,
	// or a wrong proof's submission, so we won't check if L1 chain has been reorged here.
	onBlockProposed := func(
		ctx context.Context,
		event *bindings.TaikoL1ClientBlockProposed,
		end eventIterator.EndBlockProposedEventIterFunc,
	) error {
		// Only filter for exact blockID we want.
		if event.BlockId.Cmp(blockID) != 0 {
			return nil
		}

		// Check whether the block has been verified.
		isVerified, err := p.isBlockVerified(event.BlockId)
		if err != nil {
			return fmt.Errorf("failed to check if the current L2 block is verified: %w", err)
		}
		if isVerified {
			log.Info("📋 Block has been verified", "blockID", event.BlockId)
			return nil
		}

		// Make sure to take a capacity before requesting proof.
		if err := p.takeOneCapacity(event.BlockId); err != nil {
			return err
		}

		if transitionProvedEvent != nil {
			return p.proofContester.SubmitContest(
				ctx,
				event.BlockId,
				new(big.Int).SetUint64(event.Raw.BlockNumber),
				transitionProvedEvent.Tran.ParentHash,
				&event.Meta,
				transitionProvedEvent.Tier,
			)
		}

		// If there is no proof submitter selected, skip proving it.
		if p.IsGuardianProver() {
			minTier = encoding.TierGuardianID
		}
		if proofSubmitter := p.selectSubmitter(minTier); proofSubmitter != nil {
			return proofSubmitter.RequestProof(ctx, event)
		}

		return nil
	}

	handleBlockProposedEvent := func() error {
		// Make sure `end` height is less than the latest L1 head.
		l1Head, err := p.rpc.L1.BlockNumber(p.ctx)
		if err != nil {
			log.Error("Failed to get L1 block head", "error", err)
			return err
		}
		end := new(big.Int).Add(l1Height, common.Big1)
		if end.Uint64() > l1Head {
			end = new(big.Int).SetUint64(l1Head)
		}

		iter, err := eventIterator.NewBlockProposedIterator(p.ctx, &eventIterator.BlockProposedIteratorConfig{
			Client:               p.rpc.L1,
			TaikoL1:              p.rpc.TaikoL1,
			StartHeight:          new(big.Int).Sub(l1Height, common.Big1),
			EndHeight:            end,
			OnBlockProposedEvent: onBlockProposed,
		})
		if err != nil {
			log.Error("Failed to start event iterator", "event", "BlockProposed", "error", err)
			return err
		}

		return iter.Iter()
	}

	go func() {
		if err := backoff.Retry(
			func() error {
				if err := handleBlockProposedEvent(); err != nil {
					log.Error(
						"Failed to handle BlockProposed event",
						"error", err,
						"blockID", blockID,
						"maxRetrys", p.cfg.BackOffMaxRetrys,
					)
					return err
				}
				return nil
			},
			backoff.WithMaxRetries(backoff.NewConstantBackOff(p.cfg.BackOffRetryInterval), p.cfg.BackOffMaxRetrys),
		); err != nil {
			log.Error("Failed to request proof with a given block ID", "blockID", blockID, "error", err)
		}
	}()

	return nil
}

// onProvingWindowExpired tries to submit a proof for an expired block.
func (p *Prover) onProvingWindowExpired(ctx context.Context, e *bindings.TaikoL1ClientBlockProposed) error {
	log.Info(
		"Block proving window is expired",
		"blockID", e.BlockId,
		"assignedProver", e.AssignedProver,
		"minTier", e.Meta.MinTier,
	)
	// If proving window is expired, then the assigned prover can not submit new proofs for it anymore.
	if p.proverAddress == e.AssignedProver {
		return nil
	}
	// Check if we still need to generate a new proof for that block.
	proofStatus, err := rpc.GetBlockProofStatus(ctx, p.rpc, e.BlockId, p.proverAddress)
	if err != nil {
		return err
	}
	if proofStatus.IsSubmitted {
		// If there is already a proof submitted and there is no need to contest
		// it, we skip proving this block here.
		if !proofStatus.Invalid || !p.cfg.ContesterMode {
			return nil
		}

		return p.handleInvalidProof(
			ctx,
			e.BlockId,
			new(big.Int).SetUint64(e.Raw.BlockNumber),
			proofStatus.ParentHeader.Hash(),
			proofStatus.CurrentTransitionState.Contester,
			&e.Meta,
			proofStatus.CurrentTransitionState.Tier,
		)
	}

	return p.requestProofByBlockID(e.BlockId, new(big.Int).SetUint64(e.Raw.BlockNumber), e.Meta.MinTier, nil)
}

// getProvingWindow returns the provingWindow of the given proposed block.
func (p *Prover) getProvingWindow(e *bindings.TaikoL1ClientBlockProposed) (time.Duration, error) {
	for _, t := range p.tiers {
		if e.Meta.MinTier == t.ID {
			return time.Duration(t.ProvingWindow) * time.Second, nil
		}
	}

	return 0, errTierNotFound
}

// selectSubmitter returns the proof submitter with the given minTier.
func (p *Prover) selectSubmitter(minTier uint16) proofSubmitter.Submitter {
	for _, s := range p.proofSubmitters {
		if s.Tier() >= minTier {
			return s
		}
	}

	log.Warn("No proof producer / submitter found for the given minTier", "minTier", minTier)

	return nil
}

// getSubmitterByTier returns the proof submitter with the given tier.
func (p *Prover) getSubmitterByTier(tier uint16) proofSubmitter.Submitter {
	for _, s := range p.proofSubmitters {
		if s.Tier() == tier {
			return s
		}
	}

	log.Warn("No proof producer / submitter found for the given tier", "tier", tier)

	return nil
}

// IsGuardianProver returns true if the current prover is a guardian prover.
func (p *Prover) IsGuardianProver() bool {
	return p.cfg.GuardianProverAddress != common.Address{}
}

// takeOneCapacity takes one capacity from the capacity manager.
func (p *Prover) takeOneCapacity(blockID *big.Int) error {
	if !p.IsGuardianProver() {
		if _, ok := p.capacityManager.TakeOneCapacity(blockID.Uint64()); !ok {
			return errNoCapacity
		}
	}

	return nil
}

// releaseOneCapacity releases one capacity to the capacity manager.
func (p *Prover) releaseOneCapacity(blockID *big.Int) {
	if !p.IsGuardianProver() {
		if _, released := p.capacityManager.ReleaseOneCapacity(blockID.Uint64()); !released {
			log.Error("Failed to release capacity", "id", blockID)
		}
	}
}

// heartbeatInterval sends a heartbeat to the guardian prover health check server
// on an interval
func (p *Prover) heartbeatInterval(ctx context.Context) {
	t := time.NewTicker(12 * time.Second)

	defer func() {
		t.Stop()
		p.wg.Done()
	}()

	// only guardianProvers should send heartbeat
	if !p.IsGuardianProver() {
		return
	}

	for {
		select {
		case <-p.ctx.Done():
			return
		case <-t.C:
			if err := p.guardianProverSender.SendHeartbeat(ctx); err != nil {
				log.Error("error sending heartbeat", "error", err)
			}
		}
	}
}<|MERGE_RESOLUTION|>--- conflicted
+++ resolved
@@ -257,21 +257,18 @@
 		IsGuardian:               p.IsGuardianProver(),
 		DB:                       db,
 	}
-<<<<<<< HEAD
 
 	if p.IsGuardianProver() {
-		proverServerOpts.ProverPrivateKey = p.cfg.GuardianProverPrivateKey
+		proverServerOpts.ProverPrivateKey = p.cfg.L1ProverPrivKey
 
 		p.guardianProverSender = guardianproversender.NewGuardianProverBlockSender(
-			p.cfg.GuardianProverPrivateKey,
+			p.cfg.L1ProverPrivKey,
 			p.cfg.GuardianProverHealthCheckServerEndpoint,
 			db,
 			p.rpc,
 			p.proverAddress,
 		)
 	}
-=======
->>>>>>> 657f0e42
 
 	if p.srv, err = server.New(proverServerOpts); err != nil {
 		return err
