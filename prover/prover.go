package prover

import (
	"context"
	"errors"
	"fmt"
	"math/big"
	"net/http"
	"sync"
	"time"

	"github.com/cenkalti/backoff/v4"
	"github.com/ethereum/go-ethereum/accounts/abi/bind"
	"github.com/ethereum/go-ethereum/common"
	"github.com/ethereum/go-ethereum/crypto"
	"github.com/ethereum/go-ethereum/log"
	"github.com/urfave/cli/v2"

	"github.com/taikoxyz/taiko-client/bindings"
	"github.com/taikoxyz/taiko-client/bindings/encoding"
	"github.com/taikoxyz/taiko-client/internal/sender"
	"github.com/taikoxyz/taiko-client/internal/version"
	eventIterator "github.com/taikoxyz/taiko-client/pkg/chain_iterator/event_iterator"
	"github.com/taikoxyz/taiko-client/pkg/rpc"
	handler "github.com/taikoxyz/taiko-client/prover/event_handler"
	guardianProverHeartbeater "github.com/taikoxyz/taiko-client/prover/guardian_prover_heartbeater"
	proofProducer "github.com/taikoxyz/taiko-client/prover/proof_producer"
	proofSubmitter "github.com/taikoxyz/taiko-client/prover/proof_submitter"
	"github.com/taikoxyz/taiko-client/prover/proof_submitter/transaction"
	"github.com/taikoxyz/taiko-client/prover/server"
	state "github.com/taikoxyz/taiko-client/prover/shared_state"
)

// Prover keeps trying to prove newly proposed blocks.
type Prover struct {
	// Configurations
<<<<<<< HEAD
	cfg *Config
=======
	cfg              *Config
	proverPrivateKey *ecdsa.PrivateKey
>>>>>>> 077ccf26

	// Clients
	rpc *rpc.Client

	// Guardian prover related
	server                    *server.ProverServer
	guardianProverHeartbeater guardianProverHeartbeater.BlockSenderHeartbeater

	// Contract configurations
	protocolConfigs *bindings.TaikoDataConfig

	// States
	sharedState     *state.SharedState
	genesisHeightL1 uint64

	// Event handlers
	blockProposedHandler       handler.BlockProposedHandler
	blockVerifiedHandler       handler.BlockVerifiedHandler
	transitionContestedHandler handler.TransitionContestedHandler
	transitionProvedHandler    handler.TransitionProvedHandler
	assignmentExpiredHandler   handler.AssignmentExpiredHandler

	// Proof submitters
	proofSubmitters []proofSubmitter.Submitter
	proofContester  proofSubmitter.Contester

	assignmentExpiredCh chan *bindings.TaikoL1ClientBlockProposed
	proveNotify         chan struct{}

	// Proof related channels
	proofSubmissionCh chan *proofSubmitter.ProofRequestBody
	proofContestCh    chan *proofSubmitter.ContestRequestBody
	proofGenerationCh chan *proofProducer.ProofWithHeader

	ctx context.Context
	wg  sync.WaitGroup
}

// InitFromCli initializes the given prover instance based on the command line flags.
func (p *Prover) InitFromCli(ctx context.Context, c *cli.Context) error {
	cfg, err := NewConfigFromCliContext(c)
	if err != nil {
		return err
	}

	return InitFromConfig(ctx, p, cfg)
}

// InitFromConfig initializes the prover instance based on the given configurations.
func InitFromConfig(ctx context.Context, p *Prover, cfg *Config) (err error) {
	p.cfg = cfg
	p.ctx = ctx

	// Initialize state which will be shared by event handlers.
	p.sharedState = state.New()

	// Initialize state which will be shared by event handlers.
	p.sharedState = state.New()

	// Clients
	if p.rpc, err = rpc.NewClient(p.ctx, &rpc.ClientConfig{
		L1Endpoint:            cfg.L1WsEndpoint,
		L2Endpoint:            cfg.L2WsEndpoint,
		TaikoL1Address:        cfg.TaikoL1Address,
		TaikoL2Address:        cfg.TaikoL2Address,
		TaikoTokenAddress:     cfg.TaikoTokenAddress,
		GuardianProverAddress: cfg.GuardianProverAddress,
		Timeout:               cfg.RPCTimeout,
	}); err != nil {
		return err
	}

	// Configs
	protocolConfigs, err := p.rpc.TaikoL1.GetConfig(&bind.CallOpts{Context: ctx})
	if err != nil {
		return fmt.Errorf("failed to get protocol configs: %w", err)
	}
	p.protocolConfigs = &protocolConfigs

	log.Info("Protocol configs", "configs", p.protocolConfigs)

	proverAddress := crypto.PubkeyToAddress(p.cfg.L1ProverPrivKey.PublicKey)

	chBufferSize := p.protocolConfigs.BlockMaxProposals
	p.proofGenerationCh = make(chan *proofProducer.ProofWithHeader, chBufferSize)
	p.assignmentExpiredCh = make(chan *bindings.TaikoL1ClientBlockProposed, chBufferSize)
	p.proofSubmissionCh = make(chan *proofSubmitter.ProofRequestBody, p.cfg.Capacity)
	p.proofContestCh = make(chan *proofSubmitter.ContestRequestBody, p.cfg.Capacity)
	p.proveNotify = make(chan struct{}, 1)

	if err := p.initL1Current(cfg.StartingBlockID); err != nil {
		return fmt.Errorf("initialize L1 current cursor error: %w", err)
	}

	// Protocol proof tiers
	tiers, err := p.rpc.GetTiers(ctx)
	if err != nil {
		return err
	}
	p.sharedState.SetTiers(tiers)

	senderCfg := &sender.Config{
		ConfirmationDepth: 0,
		MaxRetrys:         p.cfg.ProofSubmissionMaxRetry,
		GasGrowthRate:     p.cfg.ProveBlockTxReplacementGasGrowthRate,
	}
	if p.cfg.ProveBlockGasLimit != nil {
		senderCfg.GasLimit = *p.cfg.ProveBlockGasLimit
	}
	if p.cfg.ProveBlockMaxTxGasFeeCap != nil {
		senderCfg.MaxGasFee = p.cfg.ProveBlockMaxTxGasFeeCap.Uint64()
	}
	// For guardian provers we always simply keep retrying for each its proof submission.
	if p.IsGuardianProver() && senderCfg.MaxRetrys != 0 {
		senderCfg.MaxRetrys = 0
	}

<<<<<<< HEAD
	txSender, err := sender.NewSender(p.ctx, senderCfg, p.rpc.L1, p.cfg.L1ProverPrivKey)
	if err != nil {
		return err
	}
	txBuilder := transaction.NewProveBlockTxBuilder(p.rpc, p.cfg.L1ProverPrivKey)
=======
	txSender, err := sender.NewSender(p.ctx, senderCfg, p.rpc.L1, p.proverPrivateKey)
	if err != nil {
		return err
	}
	txBuilder := transaction.NewProveBlockTxBuilder(p.rpc, p.proverPrivateKey)
>>>>>>> 077ccf26

	// Proof submitters
	if err := p.initProofSubmitters(p.ctx, txSender, txBuilder); err != nil {
		return err
	}

	// Proof contester
	p.proofContester, err = proofSubmitter.NewProofContester(
		p.ctx,
		p.rpc,
<<<<<<< HEAD
=======
		p.cfg.L1ProverPrivKey,
>>>>>>> 077ccf26
		txSender,
		p.cfg.Graffiti,
		txBuilder,
	)
	if err != nil {
		return err
	}

	// Prover server
	if p.server, err = server.New(&server.NewProverServerOpts{
		ProverPrivateKey:      p.cfg.L1ProverPrivKey,
		MinOptimisticTierFee:  p.cfg.MinOptimisticTierFee,
		MinSgxTierFee:         p.cfg.MinSgxTierFee,
		MaxExpiry:             p.cfg.MaxExpiry,
		MaxBlockSlippage:      p.cfg.MaxBlockSlippage,
		TaikoL1Address:        p.cfg.TaikoL1Address,
		AssignmentHookAddress: p.cfg.AssignmentHookAddress,
		RPC:                   p.rpc,
		ProtocolConfigs:       &protocolConfigs,
		LivenessBond:          protocolConfigs.LivenessBond,
	}); err != nil {
		return err
	}

	// Guardian prover heartbeat sender
	if p.IsGuardianProver() {
		// Check guardian prover contract address is correct.
		if _, err := p.rpc.GuardianProver.MinGuardians(&bind.CallOpts{Context: ctx}); err != nil {
			return fmt.Errorf("failed to get MinGuardians from guardian prover contract: %w", err)
		}

		p.guardianProverHeartbeater = guardianProverHeartbeater.New(
			p.cfg.L1ProverPrivKey,
			p.cfg.GuardianProverHealthCheckServerEndpoint,
			p.rpc,
			proverAddress,
		)
	}

	// Initialize event handlers.
	p.initEventHandlers()

	return nil
}

// Start starts the main loop of the L2 block prover.
func (p *Prover) Start() error {
	// 1. Set approval amount for the contracts.
	for _, contract := range []common.Address{p.cfg.TaikoL1Address, p.cfg.AssignmentHookAddress} {
		if err := p.setApprovalAmount(p.ctx, contract); err != nil {
			log.Crit("Failed to set approval amount", "contract", contract, "error", err)
		}
	}

	// 2. Start the prover server.
	go func() {
		if err := p.server.Start(fmt.Sprintf(":%v", p.cfg.HTTPServerPort)); !errors.Is(err, http.ErrServerClosed) {
			log.Crit("Failed to start http server", "error", err)
		}
	}()

	// 3. Start the guardian prover heartbeat sender if the current prover is a guardian prover.
	if p.IsGuardianProver() && p.cfg.GuardianProverHealthCheckServerEndpoint != nil {
		if err := p.guardianProverHeartbeater.SendStartup(
			p.ctx,
			version.CommitVersion(),
			version.CommitVersion(),
			p.cfg.L1NodeVersion,
			p.cfg.L2NodeVersion,
		); err != nil {
			log.Error("Failed to send guardian prover startup", "error", err)
		}

		go p.gurdianProverHeartbeatLoop(p.ctx)
	}

	// 4. Start the main event loop of the prover.
	go p.eventLoop()

	return nil
}

// eventLoop starts the main loop of Taiko prover.
func (p *Prover) eventLoop() {
	p.wg.Add(1)
<<<<<<< HEAD
	defer p.wg.Done()
=======
	defer func() {
		p.wg.Done()
	}()
>>>>>>> 077ccf26

	// reqProving requests performing a proving operation, won't block
	// if we are already proving.
	reqProving := func() {
		select {
		case p.proveNotify <- struct{}{}:
		default:
		}
	}
	// Call reqProving() right away to catch up with the latest state.
	reqProving()

	// If there is too many (TaikoData.Config.blockMaxProposals) pending blocks in TaikoL1 contract, there will be no new
	// BlockProposed event temporarily, so except the BlockProposed subscription, we need another trigger to start
	// fetching the proposed blocks.
	forceProvingTicker := time.NewTicker(15 * time.Second)
	defer forceProvingTicker.Stop()

	// Channels
	chBufferSize := p.protocolConfigs.BlockMaxProposals
	blockProposedCh := make(chan *bindings.TaikoL1ClientBlockProposed, chBufferSize)
	blockVerifiedCh := make(chan *bindings.TaikoL1ClientBlockVerified, chBufferSize)
	transitionProvedCh := make(chan *bindings.TaikoL1ClientTransitionProved, chBufferSize)
	transitionContestedCh := make(chan *bindings.TaikoL1ClientTransitionContested, chBufferSize)
	// Subscriptions
	blockProposedSub := rpc.SubscribeBlockProposed(p.rpc.TaikoL1, blockProposedCh)
	blockVerifiedSub := rpc.SubscribeBlockVerified(p.rpc.TaikoL1, blockVerifiedCh)
	transitionProvedSub := rpc.SubscribeTransitionProved(p.rpc.TaikoL1, transitionProvedCh)
	transitionContestedSub := rpc.SubscribeTransitionContested(p.rpc.TaikoL1, transitionContestedCh)
	defer func() {
		blockProposedSub.Unsubscribe()
		blockVerifiedSub.Unsubscribe()
		transitionProvedSub.Unsubscribe()
		transitionContestedSub.Unsubscribe()
	}()

	for {
		select {
		case <-p.ctx.Done():
			return
		case proofWithHeader := <-p.proofGenerationCh:
<<<<<<< HEAD
			p.withRetry(func() error { return p.submitProofOp(proofWithHeader) })
		case req := <-p.proofSubmissionCh:
			p.withRetry(func() error { return p.requestProofOp(req.Event, req.Tier) })
		case req := <-p.proofContestCh:
			p.withRetry(func() error { return p.contestProofOp(req) })
=======
			p.submitProofOp(p.ctx, proofWithHeader)
		case req := <-p.proofSubmissionCh:
			p.requestProofOp(p.ctx, req.Event, req.Tier)
		case req := <-p.proofContestCh:
			p.contestProofOp(p.ctx, req)
>>>>>>> 077ccf26
		case <-p.proveNotify:
			p.withRetry(func() error { return p.proveOp() })
		case e := <-blockVerifiedCh:
			p.blockVerifiedHandler.Handle(e)
		case e := <-transitionProvedCh:
<<<<<<< HEAD
			p.withRetry(func() error { return p.transitionProvedHandler.Handle(p.ctx, e) })
		case e := <-transitionContestedCh:
			p.withRetry(func() error { return p.transitionContestedHandler.Handle(p.ctx, e) })
		case e := <-p.assignmentExpiredCh:
			p.withRetry(func() error { return p.assignmentExpiredHandler.Handle(p.ctx, e) })
=======
			go func() {
				if err := p.withRetry(func() error { return p.transitionProvedHandler.Handle(p.ctx, e) }); err != nil {
					log.Error("Handle TaikoL1.TransitionProved event error", "error", err)
				}
			}()
		case e := <-transitionContestedCh:
			go func() {
				if err := p.withRetry(func() error { return p.transitionContestedHandler.Handle(p.ctx, e) }); err != nil {
					log.Error("Handle TaikoL1.TransitionContested event error", "error", err)
				}
			}()
		case e := <-p.assignmentExpiredCh:
			go func() {
				if err := p.withRetry(func() error { return p.assignmentExpiredHandler.Handle(p.ctx, e) }); err != nil {
					log.Error("Handle proof window expired event error", "error", err)
				}
			}()
>>>>>>> 077ccf26
		case <-blockProposedCh:
			reqProving()
		case <-forceProvingTicker.C:
			reqProving()
		}
	}
}

// Close closes the prover instance.
func (p *Prover) Close(ctx context.Context) {
	if p.guardianProverHeartbeater != nil {
		if err := p.guardianProverHeartbeater.Close(); err != nil {
			log.Error("failed to close database connection", "error", err)
		}
	}

	if err := p.server.Shutdown(ctx); err != nil {
		log.Error("Failed to shut down prover server", "error", err)
	}
	p.wg.Wait()
}

// proveOp iterates through BlockProposed events
func (p *Prover) proveOp() error {
	firstTry := true

	for firstTry || p.sharedState.GetReorgDetectedFlag() {
		p.sharedState.SetReorgDetectedFlag(false)
		firstTry = false

		iter, err := eventIterator.NewBlockProposedIterator(p.ctx, &eventIterator.BlockProposedIteratorConfig{
			Client:               p.rpc.L1,
			TaikoL1:              p.rpc.TaikoL1,
			StartHeight:          new(big.Int).SetUint64(p.sharedState.GetL1Current().Number.Uint64()),
			OnBlockProposedEvent: p.blockProposedHandler.Handle,
		})
		if err != nil {
			log.Error("Failed to start event iterator", "event", "BlockProposed", "error", err)
			return err
		}

		if err := iter.Iter(); err != nil {
			return err
		}
	}

	return nil
}

// contestProofOp performs a proof contest operation.
<<<<<<< HEAD
func (p *Prover) contestProofOp(req *proofSubmitter.ContestRequestBody) error {
	if err := p.proofContester.SubmitContest(
		p.ctx,
		req.BlockID,
		req.ProposedIn,
		req.ParentHash,
		req.Meta,
		req.Tier,
	); err != nil {
		log.Error("Request new proof contest error", "blockID", req.BlockID, "error", err)
		return err
	}

	return nil
}

// requestProofOp requests a new proof generation operation.
func (p *Prover) requestProofOp(e *bindings.TaikoL1ClientBlockProposed, minTier uint16) error {
	if p.IsGuardianProver() {
		minTier = encoding.TierGuardianID
	}
	if submitter := p.selectSubmitter(minTier); submitter != nil {
		if err := submitter.RequestProof(p.ctx, e); err != nil {
			log.Error("Request new proof error", "blockID", e.BlockId, "error", err)
			return err
=======
func (p *Prover) contestProofOp(ctx context.Context, req *proofSubmitter.ContestRequestBody) {
	go func() {
		if err := backoff.Retry(func() error {
			if err := p.proofContester.SubmitContest(
				p.ctx,
				req.BlockID,
				req.ProposedIn,
				req.ParentHash,
				req.Meta,
				req.Tier,
			); err != nil {
				log.Error("Request new proof contest error", "blockID", req.BlockID, "error", err)
				return err
			}

			return nil
		}, backoff.WithMaxRetries(
			backoff.NewConstantBackOff(p.cfg.BackOffRetryInterval),
			p.cfg.BackOffMaxRetrys,
		)); err != nil {
			log.Error("Request new proof contest error", "blockID", req.BlockID, "error", err)
		}
	}()
}

// requestProofOp requests a new proof generation operation.
func (p *Prover) requestProofOp(ctx context.Context, e *bindings.TaikoL1ClientBlockProposed, minTier uint16) {
	go func() {
		if p.IsGuardianProver() {
			minTier = encoding.TierGuardianID
		}

		if err := backoff.Retry(func() error {
			if ctx.Err() != nil {
				log.Error("Context is done, aborting requestProofOp", "blockID", e.BlockId, "error", ctx.Err())
				return nil
			}

			if proofSubmitter := p.selectSubmitter(minTier); proofSubmitter != nil {
				if err := proofSubmitter.RequestProof(ctx, e); err != nil {
					log.Error("Request new proof error", "blockID", e.BlockId, "error", err)
					return err
				}

				return nil
			}

			log.Error("Failed to find proof submitter", "blockID", e.BlockId, "minTier", minTier)
			return nil
		}, backoff.WithMaxRetries(
			backoff.NewConstantBackOff(p.cfg.BackOffRetryInterval),
			p.cfg.BackOffMaxRetrys,
		)); err != nil {
			log.Error("Request new proof error", "blockID", e.BlockId, "error", err)
		}
	}()
}

// submitProofOp performs a proof submission operation.
func (p *Prover) submitProofOp(ctx context.Context, proofWithHeader *proofProducer.ProofWithHeader) {
	go func() {
		if err := backoff.Retry(
			func() error {
				proofSubmitter := p.getSubmitterByTier(proofWithHeader.Tier)
				if proofSubmitter == nil {
					return nil
				}

				if err := proofSubmitter.SubmitProof(p.ctx, proofWithHeader); err != nil {
					log.Error("Submit proof error", "error", err)
					return err
				}

				return nil
			},
			backoff.WithMaxRetries(backoff.NewConstantBackOff(p.cfg.BackOffRetryInterval), p.cfg.BackOffMaxRetrys),
		); err != nil {
			log.Error("Submit proof error", "error", err)
>>>>>>> 077ccf26
		}

<<<<<<< HEAD
		return nil
	}

	log.Error("Failed to find proof submitter", "blockID", e.BlockId, "minTier", minTier)
	return nil
}

// submitProofOp performs a proof submission operation.
func (p *Prover) submitProofOp(proofWithHeader *proofProducer.ProofWithHeader) error {
	submitter := p.getSubmitterByTier(proofWithHeader.Tier)
	if submitter == nil {
		return nil
	}

	if err := submitter.SubmitProof(p.ctx, proofWithHeader); err != nil {
		log.Error("Submit proof error", "error", err)
		return err
	}

	return nil
}

=======
>>>>>>> 077ccf26
// Name returns the application name.
func (p *Prover) Name() string {
	return "prover"
}

// selectSubmitter returns the proof submitter with the given minTier.
func (p *Prover) selectSubmitter(minTier uint16) proofSubmitter.Submitter {
	for _, s := range p.proofSubmitters {
		if s.Tier() >= minTier {
			log.Debug("Proof submitter selected", "tier", s.Tier(), "minTier", minTier)
			return s
		}
	}

	log.Warn("No proof producer / submitter found for the given minTier", "minTier", minTier)

	return nil
}

// getSubmitterByTier returns the proof submitter with the given tier.
func (p *Prover) getSubmitterByTier(tier uint16) proofSubmitter.Submitter {
	for _, s := range p.proofSubmitters {
		if s.Tier() == tier {
			return s
		}
	}

	log.Warn("No proof producer / submitter found for the given tier", "tier", tier)

	return nil
}

// IsGuardianProver returns true if the current prover is a guardian prover.
func (p *Prover) IsGuardianProver() bool {
	return p.cfg.GuardianProverAddress != common.Address{}
}

// ProverAddress returns the current prover account address.
func (p *Prover) ProverAddress() common.Address {
<<<<<<< HEAD
	return crypto.PubkeyToAddress(p.cfg.L1ProverPrivKey.PublicKey)
}

// withRetry retries the given function with prover backoff policy.
func (p *Prover) withRetry(f func() error) {
	p.wg.Add(1)
	go func() {
		defer p.wg.Done()
		err := backoff.Retry(
			func() error {
				if p.ctx.Err() != nil {
					log.Error("Context is done, aborting", "error", p.ctx.Err())
					return nil
				}
				return f()
			},
			backoff.WithMaxRetries(backoff.NewConstantBackOff(p.cfg.BackOffRetryInterval), p.cfg.BackOffMaxRetrys),
		)
		if err != nil {
			log.Error("Operation failed", "error", err)
		}
	}()
=======
	return crypto.PubkeyToAddress(p.proverPrivateKey.PublicKey)
}

// withRetry retries the given function with prover backoff policy.
func (p *Prover) withRetry(f func() error) error {
	return backoff.Retry(
		func() error {
			if p.ctx.Err() != nil {
				log.Error("Context is done, aborting", "error", p.ctx.Err())
				return nil
			}
			return f()
		},
		backoff.WithMaxRetries(backoff.NewConstantBackOff(p.cfg.BackOffRetryInterval), p.cfg.BackOffMaxRetrys),
	)
>>>>>>> 077ccf26
}<|MERGE_RESOLUTION|>--- conflicted
+++ resolved
@@ -34,12 +34,7 @@
 // Prover keeps trying to prove newly proposed blocks.
 type Prover struct {
 	// Configurations
-<<<<<<< HEAD
 	cfg *Config
-=======
-	cfg              *Config
-	proverPrivateKey *ecdsa.PrivateKey
->>>>>>> 077ccf26
 
 	// Clients
 	rpc *rpc.Client
@@ -157,19 +152,11 @@
 		senderCfg.MaxRetrys = 0
 	}
 
-<<<<<<< HEAD
 	txSender, err := sender.NewSender(p.ctx, senderCfg, p.rpc.L1, p.cfg.L1ProverPrivKey)
 	if err != nil {
 		return err
 	}
 	txBuilder := transaction.NewProveBlockTxBuilder(p.rpc, p.cfg.L1ProverPrivKey)
-=======
-	txSender, err := sender.NewSender(p.ctx, senderCfg, p.rpc.L1, p.proverPrivateKey)
-	if err != nil {
-		return err
-	}
-	txBuilder := transaction.NewProveBlockTxBuilder(p.rpc, p.proverPrivateKey)
->>>>>>> 077ccf26
 
 	// Proof submitters
 	if err := p.initProofSubmitters(p.ctx, txSender, txBuilder); err != nil {
@@ -180,10 +167,6 @@
 	p.proofContester, err = proofSubmitter.NewProofContester(
 		p.ctx,
 		p.rpc,
-<<<<<<< HEAD
-=======
-		p.cfg.L1ProverPrivKey,
->>>>>>> 077ccf26
 		txSender,
 		p.cfg.Graffiti,
 		txBuilder,
@@ -269,13 +252,7 @@
 // eventLoop starts the main loop of Taiko prover.
 func (p *Prover) eventLoop() {
 	p.wg.Add(1)
-<<<<<<< HEAD
 	defer p.wg.Done()
-=======
-	defer func() {
-		p.wg.Done()
-	}()
->>>>>>> 077ccf26
 
 	// reqProving requests performing a proving operation, won't block
 	// if we are already proving.
@@ -317,49 +294,21 @@
 		case <-p.ctx.Done():
 			return
 		case proofWithHeader := <-p.proofGenerationCh:
-<<<<<<< HEAD
 			p.withRetry(func() error { return p.submitProofOp(proofWithHeader) })
 		case req := <-p.proofSubmissionCh:
 			p.withRetry(func() error { return p.requestProofOp(req.Event, req.Tier) })
 		case req := <-p.proofContestCh:
 			p.withRetry(func() error { return p.contestProofOp(req) })
-=======
-			p.submitProofOp(p.ctx, proofWithHeader)
-		case req := <-p.proofSubmissionCh:
-			p.requestProofOp(p.ctx, req.Event, req.Tier)
-		case req := <-p.proofContestCh:
-			p.contestProofOp(p.ctx, req)
->>>>>>> 077ccf26
 		case <-p.proveNotify:
 			p.withRetry(func() error { return p.proveOp() })
 		case e := <-blockVerifiedCh:
 			p.blockVerifiedHandler.Handle(e)
 		case e := <-transitionProvedCh:
-<<<<<<< HEAD
 			p.withRetry(func() error { return p.transitionProvedHandler.Handle(p.ctx, e) })
 		case e := <-transitionContestedCh:
 			p.withRetry(func() error { return p.transitionContestedHandler.Handle(p.ctx, e) })
 		case e := <-p.assignmentExpiredCh:
 			p.withRetry(func() error { return p.assignmentExpiredHandler.Handle(p.ctx, e) })
-=======
-			go func() {
-				if err := p.withRetry(func() error { return p.transitionProvedHandler.Handle(p.ctx, e) }); err != nil {
-					log.Error("Handle TaikoL1.TransitionProved event error", "error", err)
-				}
-			}()
-		case e := <-transitionContestedCh:
-			go func() {
-				if err := p.withRetry(func() error { return p.transitionContestedHandler.Handle(p.ctx, e) }); err != nil {
-					log.Error("Handle TaikoL1.TransitionContested event error", "error", err)
-				}
-			}()
-		case e := <-p.assignmentExpiredCh:
-			go func() {
-				if err := p.withRetry(func() error { return p.assignmentExpiredHandler.Handle(p.ctx, e) }); err != nil {
-					log.Error("Handle proof window expired event error", "error", err)
-				}
-			}()
->>>>>>> 077ccf26
 		case <-blockProposedCh:
 			reqProving()
 		case <-forceProvingTicker.C:
@@ -410,7 +359,6 @@
 }
 
 // contestProofOp performs a proof contest operation.
-<<<<<<< HEAD
 func (p *Prover) contestProofOp(req *proofSubmitter.ContestRequestBody) error {
 	if err := p.proofContester.SubmitContest(
 		p.ctx,
@@ -436,89 +384,8 @@
 		if err := submitter.RequestProof(p.ctx, e); err != nil {
 			log.Error("Request new proof error", "blockID", e.BlockId, "error", err)
 			return err
-=======
-func (p *Prover) contestProofOp(ctx context.Context, req *proofSubmitter.ContestRequestBody) {
-	go func() {
-		if err := backoff.Retry(func() error {
-			if err := p.proofContester.SubmitContest(
-				p.ctx,
-				req.BlockID,
-				req.ProposedIn,
-				req.ParentHash,
-				req.Meta,
-				req.Tier,
-			); err != nil {
-				log.Error("Request new proof contest error", "blockID", req.BlockID, "error", err)
-				return err
-			}
-
-			return nil
-		}, backoff.WithMaxRetries(
-			backoff.NewConstantBackOff(p.cfg.BackOffRetryInterval),
-			p.cfg.BackOffMaxRetrys,
-		)); err != nil {
-			log.Error("Request new proof contest error", "blockID", req.BlockID, "error", err)
-		}
-	}()
-}
-
-// requestProofOp requests a new proof generation operation.
-func (p *Prover) requestProofOp(ctx context.Context, e *bindings.TaikoL1ClientBlockProposed, minTier uint16) {
-	go func() {
-		if p.IsGuardianProver() {
-			minTier = encoding.TierGuardianID
-		}
-
-		if err := backoff.Retry(func() error {
-			if ctx.Err() != nil {
-				log.Error("Context is done, aborting requestProofOp", "blockID", e.BlockId, "error", ctx.Err())
-				return nil
-			}
-
-			if proofSubmitter := p.selectSubmitter(minTier); proofSubmitter != nil {
-				if err := proofSubmitter.RequestProof(ctx, e); err != nil {
-					log.Error("Request new proof error", "blockID", e.BlockId, "error", err)
-					return err
-				}
-
-				return nil
-			}
-
-			log.Error("Failed to find proof submitter", "blockID", e.BlockId, "minTier", minTier)
-			return nil
-		}, backoff.WithMaxRetries(
-			backoff.NewConstantBackOff(p.cfg.BackOffRetryInterval),
-			p.cfg.BackOffMaxRetrys,
-		)); err != nil {
-			log.Error("Request new proof error", "blockID", e.BlockId, "error", err)
-		}
-	}()
-}
-
-// submitProofOp performs a proof submission operation.
-func (p *Prover) submitProofOp(ctx context.Context, proofWithHeader *proofProducer.ProofWithHeader) {
-	go func() {
-		if err := backoff.Retry(
-			func() error {
-				proofSubmitter := p.getSubmitterByTier(proofWithHeader.Tier)
-				if proofSubmitter == nil {
-					return nil
-				}
-
-				if err := proofSubmitter.SubmitProof(p.ctx, proofWithHeader); err != nil {
-					log.Error("Submit proof error", "error", err)
-					return err
-				}
-
-				return nil
-			},
-			backoff.WithMaxRetries(backoff.NewConstantBackOff(p.cfg.BackOffRetryInterval), p.cfg.BackOffMaxRetrys),
-		); err != nil {
-			log.Error("Submit proof error", "error", err)
->>>>>>> 077ccf26
-		}
-
-<<<<<<< HEAD
+		}
+
 		return nil
 	}
 
@@ -541,8 +408,6 @@
 	return nil
 }
 
-=======
->>>>>>> 077ccf26
 // Name returns the application name.
 func (p *Prover) Name() string {
 	return "prover"
@@ -582,7 +447,6 @@
 
 // ProverAddress returns the current prover account address.
 func (p *Prover) ProverAddress() common.Address {
-<<<<<<< HEAD
 	return crypto.PubkeyToAddress(p.cfg.L1ProverPrivKey.PublicKey)
 }
 
@@ -605,21 +469,4 @@
 			log.Error("Operation failed", "error", err)
 		}
 	}()
-=======
-	return crypto.PubkeyToAddress(p.proverPrivateKey.PublicKey)
-}
-
-// withRetry retries the given function with prover backoff policy.
-func (p *Prover) withRetry(f func() error) error {
-	return backoff.Retry(
-		func() error {
-			if p.ctx.Err() != nil {
-				log.Error("Context is done, aborting", "error", p.ctx.Err())
-				return nil
-			}
-			return f()
-		},
-		backoff.WithMaxRetries(backoff.NewConstantBackOff(p.cfg.BackOffRetryInterval), p.cfg.BackOffMaxRetrys),
-	)
->>>>>>> 077ccf26
 }