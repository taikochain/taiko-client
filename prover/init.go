package prover

import (
	"context"
	"fmt"
	"math/big"

	"github.com/ethereum-optimism/optimism/op-service/txmgr"
	"github.com/ethereum/go-ethereum"
	"github.com/ethereum/go-ethereum/accounts/abi/bind"
	"github.com/ethereum/go-ethereum/common"
	"github.com/ethereum/go-ethereum/core/types"
	"github.com/ethereum/go-ethereum/log"

	"github.com/taikoxyz/taiko-client/bindings/encoding"
	"github.com/taikoxyz/taiko-client/internal/utils"
	handler "github.com/taikoxyz/taiko-client/prover/event_handler"
	proofProducer "github.com/taikoxyz/taiko-client/prover/proof_producer"
	proofSubmitter "github.com/taikoxyz/taiko-client/prover/proof_submitter"
	"github.com/taikoxyz/taiko-client/prover/proof_submitter/transaction"
)

// setApprovalAmount will set the allowance on the TaikoToken contract for the
// configured proverAddress as owner and the contract as spender,
// if `--prover.allowance` flag is provided for allowance.
func (p *Prover) setApprovalAmount(ctx context.Context, contract common.Address) error {
	// Skip setting approval amount if `--prover.allowance` flag is not set.
	if p.cfg.Allowance == nil || p.cfg.Allowance.Cmp(common.Big0) != 1 {
		log.Info("Skipping setting approval, `--prover.allowance` flag not set")
		return nil
	}

	// Check the existing allowance for the contract.
	allowance, err := p.rpc.TaikoToken.Allowance(
		&bind.CallOpts{Context: ctx},
		p.ProverAddress(),
		contract,
	)
	if err != nil {
		return err
	}

	log.Info("Existing allowance for the contract", "allowance", utils.WeiToEther(allowance), "contract", contract)

	// If the existing allowance is greater or equal to the configured allowance, skip setting allowance.
	if allowance.Cmp(p.cfg.Allowance) >= 0 {
		log.Info(
			"Skipping setting allowance, allowance already greater or equal",
			"allowance", utils.WeiToEther(allowance),
			"approvalAmount", p.cfg.Allowance,
			"contract", contract,
		)
		return nil
	}

	log.Info("Approving the contract for taiko token", "allowance", p.cfg.Allowance, "contract", contract)
	data, err := encoding.TaikoTokenABI.Pack("approve", contract, p.cfg.Allowance)
	if err != nil {
		return err
	}

	receipt, err := p.txmgr.Send(ctx, txmgr.TxCandidate{
		TxData: data,
		To:     &p.cfg.TaikoTokenAddress,
	})
	if err != nil {
		return err
	}
	if receipt.Status != types.ReceiptStatusSuccessful {
		return fmt.Errorf("failed to approve allowance for contract (%s): %s", contract, receipt.TxHash.Hex())
	}

	log.Info(
		"Approved the contract for taiko token",
		"txHash", receipt.TxHash.Hex(),
		"contract", contract,
	)

	// Check the new allowance for the contract.
	if allowance, err = p.rpc.TaikoToken.Allowance(
		&bind.CallOpts{Context: ctx},
		p.ProverAddress(),
		contract,
	); err != nil {
		return err
	}

	log.Info("New allowance for the contract", "allowance", utils.WeiToEther(allowance), "contract", contract)

	return nil
}

// initProofSubmitters initializes the proof submitters from the given tiers in protocol.
func (p *Prover) initProofSubmitters(
	txmgr *txmgr.SimpleTxManager,
	txBuilder *transaction.ProveBlockTxBuilder,
) error {
	for _, tier := range p.sharedState.GetTiers() {
		var (
			producer  proofProducer.ProofProducer
			submitter proofSubmitter.Submitter
			err       error
		)
		switch tier.ID {
		case encoding.TierOptimisticID:
			producer = &proofProducer.OptimisticProofProducer{}
		case encoding.TierSgxID:
			producer = &proofProducer.SGXProofProducer{
				RaikoHostEndpoint: p.cfg.RaikoHostEndpoint,
				L1Endpoint:        p.cfg.RaikoL1Endpoint,
				L1BeaconEndpoint:  p.cfg.RaikoL1BeaconEndpoint,
				L2Endpoint:        p.cfg.RaikoL2Endpoint,
				ProofType:         proofProducer.ProofTypeSgx,
				Dummy:             p.cfg.Dummy,
			}
<<<<<<< HEAD
		case encoding.TierGuardianMinorityID:
			producer = proofProducer.NewMinorityGuardianProofProducer(p.cfg.EnableLivenessBondProof)
		case encoding.TierGuardianMajorityID:
			producer = proofProducer.NewGuardianProofProducer(p.cfg.EnableLivenessBondProof)
=======
		case encoding.TierGuardianID:
			producer = proofProducer.NewGuardianProofProducer(&proofProducer.SGXProofProducer{
				RaikoHostEndpoint: p.cfg.RaikoHostEndpoint,
				L1Endpoint:        p.cfg.RaikoL1Endpoint,
				L1BeaconEndpoint:  p.cfg.RaikoL1BeaconEndpoint,
				L2Endpoint:        p.cfg.RaikoL2Endpoint,
				ProofType:         proofProducer.ProofTypeCPU,
				Dummy:             p.cfg.Dummy,
			}, p.cfg.EnableLivenessBondProof)
>>>>>>> 9f688470
		default:
			return fmt.Errorf("unsupported tier: %d", tier.ID)
		}

		if submitter, err = proofSubmitter.NewProofSubmitter(
			p.rpc,
			producer,
			p.proofGenerationCh,
			p.cfg.TaikoL2Address,
			p.cfg.Graffiti,
			p.cfg.ProveBlockGasLimit,
			txmgr,
			txBuilder,
		); err != nil {
			return err
		}

		p.proofSubmitters = append(p.proofSubmitters, submitter)
	}

	return nil
}

// initL1Current initializes prover's L1Current cursor.
func (p *Prover) initL1Current(startingBlockID *big.Int) error {
	if err := p.rpc.WaitTillL2ExecutionEngineSynced(p.ctx); err != nil {
		return err
	}

	stateVars, err := p.rpc.GetProtocolStateVariables(&bind.CallOpts{Context: p.ctx})
	if err != nil {
		return err
	}
	p.genesisHeightL1 = stateVars.A.GenesisHeight

	if startingBlockID == nil {
		if stateVars.B.LastVerifiedBlockId == 0 {
			genesisL1Header, err := p.rpc.L1.HeaderByNumber(p.ctx, new(big.Int).SetUint64(stateVars.A.GenesisHeight))
			if err != nil {
				return err
			}

			p.sharedState.SetL1Current(genesisL1Header)
			return nil
		}

		startingBlockID = new(big.Int).SetUint64(stateVars.B.LastVerifiedBlockId)
	}

	log.Info("Init L1Current cursor", "startingBlockID", startingBlockID)

	latestVerifiedHeaderL1Origin, err := p.rpc.L2.L1OriginByID(p.ctx, startingBlockID)
	if err != nil {
		if err.Error() == ethereum.NotFound.Error() {
			log.Warn(
				"Failed to find L1Origin for blockID, use latest L1 head instead",
				"blockID", startingBlockID,
			)
			l1Head, err := p.rpc.L1.HeaderByNumber(p.ctx, nil)
			if err != nil {
				return err
			}

			p.sharedState.SetL1Current(l1Head)
			return nil
		}
		return err
	}

	l1Current, err := p.rpc.L1.HeaderByHash(p.ctx, latestVerifiedHeaderL1Origin.L1BlockHash)
	if err != nil {
		return err
	}
	p.sharedState.SetL1Current(l1Current)

	return nil
}

// initEventHandlers initialize all event handlers which will be used by the current prover.
func (p *Prover) initEventHandlers() error {
	// ------- BlockProposed -------
	opts := &handler.NewBlockProposedEventHandlerOps{
		SharedState:           p.sharedState,
		ProverAddress:         p.ProverAddress(),
		GenesisHeightL1:       p.genesisHeightL1,
		RPC:                   p.rpc,
		ProofGenerationCh:     p.proofGenerationCh,
		AssignmentExpiredCh:   p.assignmentExpiredCh,
		ProofSubmissionCh:     p.proofSubmissionCh,
		ProofContestCh:        p.proofContestCh,
		BackOffRetryInterval:  p.cfg.BackOffRetryInterval,
		BackOffMaxRetrys:      p.cfg.BackOffMaxRetries,
		ContesterMode:         p.cfg.ContesterMode,
		ProveUnassignedBlocks: p.cfg.ProveUnassignedBlocks,
	}
	if p.IsGuardianProver() {
		opts.SubmissionDelay = p.cfg.GuardianProofSubmissionDelay
		p.blockProposedHandler = handler.NewBlockProposedEventGuardianHandler(
			&handler.NewBlockProposedGuardianEventHandlerOps{
				NewBlockProposedEventHandlerOps: opts,
				GuardianProverHeartbeater:       p.guardianProverHeartbeater,
			},
		)
	} else {
		p.blockProposedHandler = handler.NewBlockProposedEventHandler(opts)
	}
	// ------- TransitionProved -------
	p.transitionProvedHandler = handler.NewTransitionProvedEventHandler(
		p.rpc,
		p.proofContestCh,
		p.cfg.ContesterMode,
	)
	// ------- TransitionContested -------
	p.transitionContestedHandler = handler.NewTransitionContestedEventHandler(
		p.rpc,
		p.proofSubmissionCh,
		p.cfg.ContesterMode,
	)
	// ------- AssignmentExpired -------
	p.assignmentExpiredHandler = handler.NewAssignmentExpiredEventHandler(
		p.rpc,
		p.ProverAddress(),
		p.proofSubmissionCh,
		p.proofContestCh,
		p.cfg.ContesterMode,
	)

	// ------- BlockVerified -------
	guardianProverAddress, err := p.rpc.GetGuardianProverAddress(p.ctx)
	if err != nil {
		return err
	}
	p.blockVerifiedHandler = handler.NewBlockVerifiedEventHandler(guardianProverAddress)

	return nil
}<|MERGE_RESOLUTION|>--- conflicted
+++ resolved
@@ -113,13 +113,16 @@
 				ProofType:         proofProducer.ProofTypeSgx,
 				Dummy:             p.cfg.Dummy,
 			}
-<<<<<<< HEAD
 		case encoding.TierGuardianMinorityID:
-			producer = proofProducer.NewMinorityGuardianProofProducer(p.cfg.EnableLivenessBondProof)
+			producer = proofProducer.NewMinorityGuardianProofProducer(&proofProducer.SGXProofProducer{
+				RaikoHostEndpoint: p.cfg.RaikoHostEndpoint,
+				L1Endpoint:        p.cfg.RaikoL1Endpoint,
+				L1BeaconEndpoint:  p.cfg.RaikoL1BeaconEndpoint,
+				L2Endpoint:        p.cfg.RaikoL2Endpoint,
+				ProofType:         proofProducer.ProofTypeCPU,
+				Dummy:             p.cfg.Dummy,
+			}, p.cfg.EnableLivenessBondProof)
 		case encoding.TierGuardianMajorityID:
-			producer = proofProducer.NewGuardianProofProducer(p.cfg.EnableLivenessBondProof)
-=======
-		case encoding.TierGuardianID:
 			producer = proofProducer.NewGuardianProofProducer(&proofProducer.SGXProofProducer{
 				RaikoHostEndpoint: p.cfg.RaikoHostEndpoint,
 				L1Endpoint:        p.cfg.RaikoL1Endpoint,
@@ -128,7 +131,6 @@
 				ProofType:         proofProducer.ProofTypeCPU,
 				Dummy:             p.cfg.Dummy,
 			}, p.cfg.EnableLivenessBondProof)
->>>>>>> 9f688470
 		default:
 			return fmt.Errorf("unsupported tier: %d", tier.ID)
 		}
