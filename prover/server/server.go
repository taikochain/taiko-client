package server

import (
	"context"
	"crypto/ecdsa"
	"math/big"
	"net/http"
	"os"
	"time"

	"github.com/ethereum/go-ethereum/common"
	"github.com/ethereum/go-ethereum/crypto"
	"github.com/ethereum/go-ethereum/ethdb"
	echo "github.com/labstack/echo/v4"
	"github.com/labstack/echo/v4/middleware"
	"github.com/taikoxyz/taiko-client/bindings"
	"github.com/taikoxyz/taiko-client/pkg/rpc"
)

// @title Taiko Prover API
// @version 1.0
// @termsOfService http://swagger.io/terms/

// @contact.name API Support
// @contact.url https://community.taiko.xyz/
// @contact.email info@taiko.xyz

// @license.name MIT
// @license.url https://github.com/taikoxyz/taiko-client/blob/main/LICENSE.md

// @host prover-api.test.taiko.xyz
// ProverServer represents a prover server instance.
type ProverServer struct {
	echo                     *echo.Echo
	proverPrivateKey         *ecdsa.PrivateKey
	proverAddress            common.Address
	minOptimisticTierFee     *big.Int
	minSgxTierFee            *big.Int
	minPseZkevmTierFee       *big.Int
	minSgxAndPseZkevmTierFee *big.Int
	maxExpiry                time.Duration
	maxSlippage              uint64
	maxProposedIn            uint64
	proposeConcurrencyGuard  chan struct{}
	taikoL1Address           common.Address
	assignmentHookAddress    common.Address
	rpc                      *rpc.Client
	protocolConfigs          *bindings.TaikoDataConfig
	livenessBond             *big.Int
	isGuardian               bool
	db                       ethdb.KeyValueStore
}

// NewProverServerOpts contains all configurations for creating a prover server instance.
type NewProverServerOpts struct {
	ProverPrivateKey         *ecdsa.PrivateKey
	MinOptimisticTierFee     *big.Int
	MinSgxTierFee            *big.Int
	MinPseZkevmTierFee       *big.Int
	MinSgxAndPseZkevmTierFee *big.Int
	MaxExpiry                time.Duration
	MaxBlockSlippage         uint64
	MaxProposedIn            uint64
	ProposeConcurrencyGuard  chan struct{}
	TaikoL1Address           common.Address
	AssignmentHookAddress    common.Address
<<<<<<< HEAD
	RPC                      *rpc.Client
=======
	Rpc                      *rpc.Client
	ProtocolConfigs          *bindings.TaikoDataConfig
>>>>>>> 0bb53b40
	LivenessBond             *big.Int
	IsGuardian               bool
	DB                       ethdb.KeyValueStore
}

// New creates a new prover server instance.
func New(opts *NewProverServerOpts) (*ProverServer, error) {
	srv := &ProverServer{
		proverPrivateKey:         opts.ProverPrivateKey,
		proverAddress:            crypto.PubkeyToAddress(opts.ProverPrivateKey.PublicKey),
		echo:                     echo.New(),
		minOptimisticTierFee:     opts.MinOptimisticTierFee,
		minSgxTierFee:            opts.MinSgxTierFee,
		minPseZkevmTierFee:       opts.MinPseZkevmTierFee,
		minSgxAndPseZkevmTierFee: opts.MinSgxAndPseZkevmTierFee,
		maxExpiry:                opts.MaxExpiry,
		maxProposedIn:            opts.MaxProposedIn,
		maxSlippage:              opts.MaxBlockSlippage,
		proposeConcurrencyGuard:  opts.ProposeConcurrencyGuard,
		taikoL1Address:           opts.TaikoL1Address,
		assignmentHookAddress:    opts.AssignmentHookAddress,
<<<<<<< HEAD
		rpc:                      opts.RPC,
=======
		rpc:                      opts.Rpc,
		protocolConfigs:          opts.ProtocolConfigs,
>>>>>>> 0bb53b40
		livenessBond:             opts.LivenessBond,
		isGuardian:               opts.IsGuardian,
		db:                       opts.DB,
	}

	srv.echo.HideBanner = true
	srv.configureMiddleware()
	srv.configureRoutes()

	return srv, nil
}

// Start starts the HTTP server.
func (srv *ProverServer) Start(address string) error {
	return srv.echo.Start(address)
}

// Shutdown shuts down the HTTP server.
func (srv *ProverServer) Shutdown(ctx context.Context) error {
	return srv.echo.Shutdown(ctx)
}

// Health endpoints for probes.
func (srv *ProverServer) Health(c echo.Context) error {
	return c.NoContent(http.StatusOK)
}

// LogSkipper implements the `middleware.Skipper` interface.
func LogSkipper(c echo.Context) bool {
	switch c.Request().URL.Path {
	case "/healthz":
		return true
	default:
		return true
	}
}

// configureMiddleware configures the server middlewares.
func (srv *ProverServer) configureMiddleware() {
	srv.echo.Use(middleware.RequestID())

	srv.echo.Use(middleware.LoggerWithConfig(middleware.LoggerConfig{
		Skipper: LogSkipper,
		Format: `{"time":"${time_rfc3339_nano}","level":"INFO","message":{"id":"${id}","remote_ip":"${remote_ip}",` +
			`"host":"${host}","method":"${method}","uri":"${uri}","user_agent":"${user_agent}",` +
			`"response_status":${status},"error":"${error}","latency":${latency},"latency_human":"${latency_human}",` +
			`"bytes_in":${bytes_in},"bytes_out":${bytes_out}}}` + "\n",
		Output: os.Stdout,
	}))
}

// configureRoutes contains all routes which will be used by prover server.
func (srv *ProverServer) configureRoutes() {
	srv.echo.GET("/", srv.Health)
	srv.echo.GET("/healthz", srv.Health)
	srv.echo.GET("/status", srv.GetStatus)
	srv.echo.POST("/assignment", srv.CreateAssignment)
}<|MERGE_RESOLUTION|>--- conflicted
+++ resolved
@@ -64,12 +64,8 @@
 	ProposeConcurrencyGuard  chan struct{}
 	TaikoL1Address           common.Address
 	AssignmentHookAddress    common.Address
-<<<<<<< HEAD
 	RPC                      *rpc.Client
-=======
-	Rpc                      *rpc.Client
 	ProtocolConfigs          *bindings.TaikoDataConfig
->>>>>>> 0bb53b40
 	LivenessBond             *big.Int
 	IsGuardian               bool
 	DB                       ethdb.KeyValueStore
@@ -91,12 +87,8 @@
 		proposeConcurrencyGuard:  opts.ProposeConcurrencyGuard,
 		taikoL1Address:           opts.TaikoL1Address,
 		assignmentHookAddress:    opts.AssignmentHookAddress,
-<<<<<<< HEAD
 		rpc:                      opts.RPC,
-=======
-		rpc:                      opts.Rpc,
 		protocolConfigs:          opts.ProtocolConfigs,
->>>>>>> 0bb53b40
 		livenessBond:             opts.LivenessBond,
 		isGuardian:               opts.IsGuardian,
 		db:                       opts.DB,
