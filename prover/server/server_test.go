package server

import (
	"context"
	"fmt"
	"net/http"
	"net/http/httptest"
	"net/url"
	"os"
	"testing"
	"time"

	"github.com/cenkalti/backoff/v4"
	"github.com/ethereum/go-ethereum/common"
	"github.com/ethereum/go-ethereum/crypto"
	"github.com/ethereum/go-ethereum/log"
	"github.com/go-resty/resty/v2"
	echo "github.com/labstack/echo/v4"
	"github.com/phayes/freeport"
	"github.com/stretchr/testify/suite"
	"github.com/taikoxyz/taiko-client/pkg/rpc"
	capacity "github.com/taikoxyz/taiko-client/prover/capacity_manager"
)

type ProverServerTestSuite struct {
	suite.Suite
	ps *ProverServer
	ws *httptest.Server // web server
}

func (s *ProverServerTestSuite) SetupTest() {
	l1ProverPrivKey, err := crypto.ToECDSA(common.Hex2Bytes(os.Getenv("L1_PROVER_PRIVATE_KEY")))
	s.Nil(err)

<<<<<<< HEAD
	p := &ProverServer{
=======
	timeout := 5 * time.Second
	rpcClient, err := rpc.NewClient(context.Background(), &rpc.ClientConfig{
		L1Endpoint:        os.Getenv("L1_NODE_WS_ENDPOINT"),
		L2Endpoint:        os.Getenv("L2_EXECUTION_ENGINE_WS_ENDPOINT"),
		TaikoL1Address:    common.HexToAddress(os.Getenv("TAIKO_L1_ADDRESS")),
		TaikoL2Address:    common.HexToAddress(os.Getenv("TAIKO_L2_ADDRESS")),
		TaikoTokenAddress: common.HexToAddress(os.Getenv("TAIKO_TOKEN_ADDRESS")),
		L2EngineEndpoint:  os.Getenv("L2_EXECUTION_ENGINE_AUTH_ENDPOINT"),
		JwtSecret:         os.Getenv("JWT_SECRET"),
		RetryInterval:     backoff.DefaultMaxInterval,
		Timeout:           &timeout,
	})
	s.Nil(err)

	srv := &ProverServer{
>>>>>>> f192e0a6
		echo:             echo.New(),
		proverPrivateKey: l1ProverPrivKey,
		minProofFee:      common.Big1,
		maxExpiry:        24 * time.Hour,
		capacityManager:  capacity.New(1024),
		taikoL1Address:   common.HexToAddress(os.Getenv("TAIKO_L1_ADDRESS")),
		rpc:              rpcClient,
		bond:             common.Big0,
		isOracle:         false,
	}

	p.echo.HideBanner = true
	p.configureMiddleware()
	p.configureRoutes()
	s.ps = p
	s.ws = httptest.NewServer(p.echo)
}

func (s *ProverServerTestSuite) TestHealth() {
	s.Equal(http.StatusOK, s.sendReq("/healthz").StatusCode)
}

func (s *ProverServerTestSuite) TestRoot() {
	s.Equal(http.StatusOK, s.sendReq("/").StatusCode)
}

func (s *ProverServerTestSuite) TestStartShutdown() {
	port, err := freeport.GetFreePort()
	s.Nil(err)

	url, err := url.Parse(fmt.Sprintf("http://localhost:%v", port))
	s.Nil(err)

	go func() {
		if err := s.ps.Start(fmt.Sprintf(":%v", port)); err != nil {
			log.Error("Failed to start prover server", "error", err)
		}
	}()

	// Wait till the server fully started.
	s.Nil(backoff.Retry(func() error {
		res, err := resty.New().R().Get(url.String() + "/healthz")
		if err != nil {
			return err
		}
		if !res.IsSuccess() {
			return fmt.Errorf("invalid response status code: %d", res.StatusCode())
		}

		return nil
	}, backoff.NewExponentialBackOff()))

	s.Nil(s.ps.Shutdown(context.Background()))
}

func (s *ProverServerTestSuite) TearDownTest() {
	s.ws.Close()
}

func TestProverServerTestSuite(t *testing.T) {
	suite.Run(t, new(ProverServerTestSuite))
}

func (s *ProverServerTestSuite) sendReq(path string) *http.Response {
	resp, err := http.Get(s.ws.URL + path)
	s.Nil(err)
	return resp
}<|MERGE_RESOLUTION|>--- conflicted
+++ resolved
@@ -32,9 +32,6 @@
 	l1ProverPrivKey, err := crypto.ToECDSA(common.Hex2Bytes(os.Getenv("L1_PROVER_PRIVATE_KEY")))
 	s.Nil(err)
 
-<<<<<<< HEAD
-	p := &ProverServer{
-=======
 	timeout := 5 * time.Second
 	rpcClient, err := rpc.NewClient(context.Background(), &rpc.ClientConfig{
 		L1Endpoint:        os.Getenv("L1_NODE_WS_ENDPOINT"),
@@ -49,8 +46,7 @@
 	})
 	s.Nil(err)
 
-	srv := &ProverServer{
->>>>>>> f192e0a6
+	p := &ProverServer{
 		echo:             echo.New(),
 		proverPrivateKey: l1ProverPrivKey,
 		minProofFee:      common.Big1,
