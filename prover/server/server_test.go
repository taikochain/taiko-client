--- conflicted
+++ resolved
@@ -58,12 +58,8 @@
 		ProposeConcurrencyGuard:  make(chan struct{}, 1024),
 		TaikoL1Address:           common.HexToAddress(os.Getenv("TAIKO_L1_ADDRESS")),
 		AssignmentHookAddress:    common.HexToAddress(os.Getenv("ASSIGNMENT_HOOK_ADDRESS")),
-<<<<<<< HEAD
 		RPC:                      rpcClient,
-=======
-		Rpc:                      rpcClient,
 		ProtocolConfigs:          &configs,
->>>>>>> 0bb53b40
 		LivenessBond:             common.Big0,
 		IsGuardian:               false,
 		DB:                       memorydb.New(),
